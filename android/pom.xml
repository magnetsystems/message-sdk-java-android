--- conflicted
+++ resolved
@@ -6,11 +6,7 @@
   <parent>
     <groupId>com.magnet.mmx</groupId>
     <artifactId>mmx-client-root</artifactId>
-<<<<<<< HEAD
-    <version>1.5.7</version>
-=======
     <version>1.9.1</version>
->>>>>>> 69f9a55a
     <relativePath>../pom.xml</relativePath>
   </parent>
 
