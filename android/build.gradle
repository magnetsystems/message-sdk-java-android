buildscript {
    repositories {
        jcenter()
    }
    dependencies {
        classpath 'com.android.tools.build:gradle:1.3.0'
    }
}

repositories {
    jcenter()
    mavenLocal()

    mavenCentral()

    maven {
        url "http://dev-repo.magnet.com:8081/artifactory/everything"
        credentials {
            username = "${devUser}"
            password = "${devPassword}"
        }
    }
}

//apply plugin: 'android-sdk-manager'
apply plugin: 'com.android.library'
apply plugin: 'maven'

archivesBaseName = 'magnet-mmx-client-android'
<<<<<<< HEAD
version = "1.5.7"
=======
version = "1.9.1"
>>>>>>> 69f9a55a
group = "com.magnet.mmx"

task wrapper(type: Wrapper) {
    gradleVersion = '2.1'
}

configurations {
    provided
    jaxDoclet
}

sourceSets {
    main {
        compileClasspath += configurations.provided
        runtimeClasspath += configurations.provided
    }
    // this is for the test to compile if it needs jars from provided scope
    test {
        compileClasspath += configurations.provided
        runtimeClasspath += configurations.provided
    }
}

dependencies {
//    compile fileTree(dir: 'libs', include: ['*.jar'])       // use a local build from libs

    compile 'com.google.code.gson:gson:2.3'

     // this gets resolved from the Android SDK install of google play services
     // and doesn't work on Jenkins currently.
<<<<<<< HEAD
    compile 'com.google.android.gms:play-services-base:7.8.0'
    compile 'com.google.android.gms:play-services-location:7.8.0'
    compile 'com.google.android.gms:play-services-gcm:7.8.0'

    compile 'com.android.support:support-v4:22.2.1'
    compile 'com.magnet.mmx:mmx-common-api:1.5.7'
=======
    compile 'com.google.android.gms:play-services-base:7.+'
    compile 'com.google.android.gms:play-services-gcm:7.+'

    compile 'com.magnet.mmx:mmx-common-api:1.9.1'
>>>>>>> 69f9a55a
    compile 'com.magnet.mmx.ext:mmx-asmack-android-8:4.0.7p2'
    compile 'com.magnet.mmx.ext:mmx-dnsjava:2.1.6'

    // for javadoc generation
    jaxDoclet 'com.google.doclava:doclava:1.0.6'

}

android {
    compileSdkVersion 19
    buildToolsVersion "22.0.1"

    defaultConfig {
        minSdkVersion 16
        versionCode 1
        versionName "1.9.1"
    }

    buildTypes {
        debug {
   	    testCoverageEnabled true
	       }
    }

    sourceSets {
        main {
            //      aidl.srcDirs         = ['src']
            //      resources.srcDirs    = ['src']
            //      renderscript.srcDirs = ['src']
            java.srcDirs = ['src/main/java', '../common/src/main/java']

        }
        // this is the default, don't need to set it
        // androidTest.setRoot('src/androidTest')
    }
    lintOptions {
        abortOnError false
    }
}

task eclipseClean(type: Delete) {
    delete 'gen'
    delete 'bin'
    delete 'src/androidTest/gen'
    delete 'src/androidTest/bin'
}

clean.dependsOn eclipseClean

def javadocSource = [sourceSets.main.allJava, '../common/src/main/java', '../../message-common/src/main/java']

task androidJavadocs(type: Javadoc) {
    println "generating JAVADOCS task:"
    println System.getenv('JAVA_HOME')
    source = javadocSource
    destinationDir = reporting.file("$projectDir/build/docs")
    title = null
    options.docletpath = configurations.jaxDoclet.files.asType(List)
    options.doclet = "com.google.doclava.Doclava"
    ext.androidJar = "${System.env.ANDROID_HOME}/platforms/${android.compileSdkVersion}/android.jar"
    ext.googlePlayServicesJar = "${System.env.ANDROID_HOME}/extras/google/google_play_services/libproject/google-play-services_lib/libs/google-play-services.jar"
    ext.androidSupportV4Jar = "${System.env.ANDROID_HOME}/extras/android/support/v4/android-support-v4.jar"
    classpath = files("$buildDir/intermediates/classes/debug") + files(ext.androidJar) + files(ext.googlePlayServicesJar) + files(ext.androidSupportV4Jar) + sourceSets.main.compileClasspath

    options {
        doclet "com.google.doclava.Doclava"
        addStringOption "hdf project.name", "Magnet Messaging SDK for Android"
//        addStringOption "templatedir", "$projectDir" //for pointing to the template when we have one
        addStringOption "federate android", "http://d.android.com/reference"
        addStringOption "federationxml android", "http://doclava.googlecode.com/svn/static/api/android-10.xml"
        addStringOption 'XDignore.symbol.file', '-quiet'
    }

// ADD PUBLIC APIS for JavaDoc here
    include '**/client/api/*'
<<<<<<< HEAD
    include '**/AbstractMMXListener.java'
    include '**/MMXClient.java'
    include '**/MMXClientConfig.java'
    include '**/FileBasedClientConfig.java'
    include '**/OverrideFileBasedClientConfig.java'
    include '**/MMXException.java'
    include '**/Options.java'
    include '**/MMXid.java'
    include '**/MMXPayload.java'
    include '**/MMXErrorMessage.java'
    include '**/MMXMessage.java'
    include '**/MMXMessageStatus.java'
    include '**/MMXStatus.java'
    include '**/TopicOptions.java'
    include '**/TopicAction.java'
    include '**/MMXError.java'
    include '**/MMXGlobalTopic.java'
    include '**/MMXVisibleTopic.java'
    include '**/MMXTopicId.java'
    include '**/MMXTopic.java'
    include '**/MMXTopicInfo.java'
    include '**/MMXTopicOptions.java'
    include '**/MMXTopicSearchResult.java'
    include '**/MMXSubscription.java'
    include '**/TopicSummary.java'
    include '**/TopicNotFoundException.java'
    include '**/TopicPermissionException.java'
    include '**/TopicExistsException.java'
    include '**/MMXPubSubManager.java'
    include '**/MMXAccountManager.java'
    include '**/MMXDeviceManager.java'
    include '**/MMXMessageManager.java'
    include '**/TypeMapper.java'
    include '**/DevTags.java'
    include '**/DevList.java'
    include '**/UserQuery.java'
    include '**/UserTags.java'
    include '**/DisposableTextFile.java'
    include '**/DisposableBinFile.java'
    include '**/DisposableFile.java'
    include '**/SearchAction.java'
    include '**/OSType.java'
    include '**/PushType.java'
    include '**/UserInfo.java'
    include '**/DeviceInfo.java'
=======
//    include '**/AbstractMMXListener.java'
//    include '**/MMXClient.java'
//    include '**/MMXClientConfig.java'
//    include '**/FileBasedClientConfig.java'
//    include '**/OverrideFileBasedClientConfig.java'
//    include '**/MMXException.java'
//    include '**/Options.java'
//    include '**/MMXid.java'
//    include '**/MMXPayload.java'
//    include '**/MMXErrorMessage.java'
//    include '**/MMXMessage.java'
//    include '**/MMXMessageStatus.java'
//    include '**/MMXStatus.java'
//    include '**/TopicOptions.java'
//    include '**/TopicAction.java'
//    include '**/MMXError.java'
//    include '**/MMXGlobalTopic.java'
//    include '**/MMXVisibleTopic.java'
//    include '**/MMXTopicId.java'
//    include '**/MMXTopic.java'
//    include '**/MMXTopicInfo.java'
//    include '**/MMXTopicOptions.java'
//    include '**/MMXTopicSearchResult.java'
//    include '**/MMXSubscription.java'
//    include '**/TopicSummary.java'
//    include '**/TopicNotFoundException.java'
//    include '**/TopicPermissionException.java'
//    include '**/TopicExistsException.java'
//    include '**/MMXPubSubManager.java'
//    include '**/MMXAccountManager.java'
//    include '**/MMXDeviceManager.java'
//    include '**/MMXMessageManager.java'
//    include '**/TypeMapper.java'
//    include '**/DevTags.java'
//    include '**/DevList.java'
//    include '**/UserQuery.java'
//    include '**/UserTags.java'
//    include '**/DisposableTextFile.java'
//    include '**/DisposableBinFile.java'
//    include '**/DisposableFile.java'
//    include '**/SearchAction.java'
//    include '**/OSType.java'
//    include '**/PushType.java'
//    include '**/UserInfo.java'
//    include '**/DeviceInfo.java'
>>>>>>> 69f9a55a
}

task sourcesJar(type: Jar) {
    from android.sourceSets.main.java.srcDirs
    classifier = 'sources'
}

task androidJavadocsZip(type: Zip, dependsOn: androidJavadocs) {
    classifier = 'javadoc'
    from "$projectDir/build/docs"
}

task androidJavadocsJar(type: Jar, dependsOn: androidJavadocs) {
    classifier = 'javadoc'
    from "$projectDir/build/docs"
}

task makeZips {

    doLast {
        file("$projectDir/build/libproject/${version}").delete()
        file("$projectDir/build/libproject/${version}").mkdirs()
        copy {
            from "$projectDir/build/intermediates/bundles"
            into "$projectDir/build/libproject/${version}"
        }
        List configs = ["debug", "release"]
        for (String config : configs) {

            // make libs directory for all required jars
            file("$projectDir/build/libproject/${version}/$config/libs").mkdir()

            // make src directory for ant builds
            file("$projectDir/build/libproject/${version}/$config/src").mkdir()

            // copy runtime dependencies
            copy {
                from configurations.runtime
                into "$projectDir/build/libproject/${version}/$config/libs"
                exclude 'play-services**'
                exclude 'support-v4**'
            }

            copy {
                from "$projectDir/build.xml", "$projectDir/project.properties.lib"
                into "$projectDir/build/libproject/${version}/$config"
            }
            file("$projectDir/build/libproject/${version}/$config/project.properties.lib").renameTo("$projectDir/build/libproject/${version}/$config/project.properties");

        }

        copy {
            from "$projectDir/build/intermediates/bundles/debug/"
            into "$projectDir/build/libproject/${version}/debug/libs/"
            include("classes.jar")
            rename("classes.jar", "${archivesBaseName}-${version}-debug.jar")
        }

        copy {
            from "$projectDir/build/intermediates/bundles/release/"
            into "$projectDir/build/libproject/${version}/release/libs"
            include("classes.jar")
            rename("classes.jar", "${archivesBaseName}-${version}.jar")
        }

        file("$projectDir/build/libproject/${version}/debug/classes.jar").delete()

        file("$projectDir/build/libproject/${version}/release/classes.jar").delete()

        makeLibZipDebug.execute()
        makeLibZipRelease.execute()
    }
}

task makeLibZipDebug(type: Zip) {
    from "$project.buildDir/libproject/${version}/debug"
    includeEmptyDirs true
    classifier "debug"
    baseName "${archivesBaseName}"
    into "magnetlib/magnetlib-${version}"
}

task makeLibZipRelease(type: Zip) {
    from "$project.buildDir/libproject/${version}/release"
    includeEmptyDirs true
    classifier ""
    baseName "${archivesBaseName}"
    into "magnetlib/magnetlib-${version}"
}

assemble.dependsOn makeZips

// always add the test under src/androidTest for running on Android device or emulator
configurations {
    deployerJars
}

dependencies {
    deployerJars "org.apache.maven.wagon:wagon-http:2.6"
}

def debugJarfile = file("$projectDir/build/libproject/${version}/debug/libs/${archivesBaseName}-${version}-debug.jar")
def releaseJarfile = file("$projectDir/build/libproject/${version}/release/libs/${archivesBaseName}-${version}.jar")
def debugZipfile = file("$projectDir/build/distributions/${archivesBaseName}-${version}-debug.zip")
def releaseZipfile = file("${projectDir}/build/distributions/${archivesBaseName}-${version}.zip")
def sdkAarfile = file("${projectDir}/build/outputs/aar/${archivesBaseName}-${version}.aar")

artifacts {
//    archives debugJarfile
//    archives releaseJarfile
//    archives debugZipfile
//    archives releaseZipfile
    archives sdkAarfile
}

def homeDir = System.getenv('HOME')

task uploadLocal(type: Upload) {
  configuration = configurations.archives
  repositories {
     mavenDeployer {
       repository(url: mavenLocal().url)
     }
   }
}

task uploadRelease(type: Upload) {
    configuration = configurations.archives
    repositories.mavenDeployer {
        repository(url: "http://dev-repo.magnet.com:8081/artifactory/libs-release-local") {
            authentication(userName: "${releaseUser}", password: "${releasePassword}")
        }
    }
}

task uploadReleasePublic(type: Upload) {
    configuration = configurations.archives
    repositories.mavenDeployer {
        repository(url: "http://repo.magnet.com:8081/artifactory/libs-release-local") {
            authentication(userName: "${releaseUser}", password: "${releasePassword}")
        }
    }
}

uploadArchives {
    repositories.mavenDeployer {
        configuration = configurations.deployerJars
        snapshotRepository(url: "http://dev-repo.magnet.com:8081/artifactory/libs-snapshot-local") {
            authentication(userName: "${devUser}", password: "${devPassword}")
        }
    }
}

<|MERGE_RESOLUTION|>--- conflicted
+++ resolved
@@ -27,11 +27,7 @@
 apply plugin: 'maven'
 
 archivesBaseName = 'magnet-mmx-client-android'
-<<<<<<< HEAD
-version = "1.5.7"
-=======
 version = "1.9.1"
->>>>>>> 69f9a55a
 group = "com.magnet.mmx"
 
 task wrapper(type: Wrapper) {
@@ -62,19 +58,10 @@
 
      // this gets resolved from the Android SDK install of google play services
      // and doesn't work on Jenkins currently.
-<<<<<<< HEAD
-    compile 'com.google.android.gms:play-services-base:7.8.0'
-    compile 'com.google.android.gms:play-services-location:7.8.0'
-    compile 'com.google.android.gms:play-services-gcm:7.8.0'
-
-    compile 'com.android.support:support-v4:22.2.1'
-    compile 'com.magnet.mmx:mmx-common-api:1.5.7'
-=======
     compile 'com.google.android.gms:play-services-base:7.+'
     compile 'com.google.android.gms:play-services-gcm:7.+'
 
     compile 'com.magnet.mmx:mmx-common-api:1.9.1'
->>>>>>> 69f9a55a
     compile 'com.magnet.mmx.ext:mmx-asmack-android-8:4.0.7p2'
     compile 'com.magnet.mmx.ext:mmx-dnsjava:2.1.6'
 
@@ -150,53 +137,6 @@
 
 // ADD PUBLIC APIS for JavaDoc here
     include '**/client/api/*'
-<<<<<<< HEAD
-    include '**/AbstractMMXListener.java'
-    include '**/MMXClient.java'
-    include '**/MMXClientConfig.java'
-    include '**/FileBasedClientConfig.java'
-    include '**/OverrideFileBasedClientConfig.java'
-    include '**/MMXException.java'
-    include '**/Options.java'
-    include '**/MMXid.java'
-    include '**/MMXPayload.java'
-    include '**/MMXErrorMessage.java'
-    include '**/MMXMessage.java'
-    include '**/MMXMessageStatus.java'
-    include '**/MMXStatus.java'
-    include '**/TopicOptions.java'
-    include '**/TopicAction.java'
-    include '**/MMXError.java'
-    include '**/MMXGlobalTopic.java'
-    include '**/MMXVisibleTopic.java'
-    include '**/MMXTopicId.java'
-    include '**/MMXTopic.java'
-    include '**/MMXTopicInfo.java'
-    include '**/MMXTopicOptions.java'
-    include '**/MMXTopicSearchResult.java'
-    include '**/MMXSubscription.java'
-    include '**/TopicSummary.java'
-    include '**/TopicNotFoundException.java'
-    include '**/TopicPermissionException.java'
-    include '**/TopicExistsException.java'
-    include '**/MMXPubSubManager.java'
-    include '**/MMXAccountManager.java'
-    include '**/MMXDeviceManager.java'
-    include '**/MMXMessageManager.java'
-    include '**/TypeMapper.java'
-    include '**/DevTags.java'
-    include '**/DevList.java'
-    include '**/UserQuery.java'
-    include '**/UserTags.java'
-    include '**/DisposableTextFile.java'
-    include '**/DisposableBinFile.java'
-    include '**/DisposableFile.java'
-    include '**/SearchAction.java'
-    include '**/OSType.java'
-    include '**/PushType.java'
-    include '**/UserInfo.java'
-    include '**/DeviceInfo.java'
-=======
 //    include '**/AbstractMMXListener.java'
 //    include '**/MMXClient.java'
 //    include '**/MMXClientConfig.java'
@@ -242,7 +182,6 @@
 //    include '**/PushType.java'
 //    include '**/UserInfo.java'
 //    include '**/DeviceInfo.java'
->>>>>>> 69f9a55a
 }
 
 task sourcesJar(type: Jar) {
