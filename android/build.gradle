--- conflicted
+++ resolved
@@ -35,11 +35,7 @@
 apply plugin: 'maven'
 
 archivesBaseName = 'magnet-mmx-client-android'
-<<<<<<< HEAD
-version = "2.0.14"
-=======
-version = "2.1.0-SNAPSHOT"
->>>>>>> 1093b957
+version = "2.1.0"
 group = "com.magnet.mmx"
 
 task wrapper(type: Wrapper) {
@@ -68,22 +64,14 @@
 
 //    compile 'com.google.code.gson:gson:2.3'
 
-<<<<<<< HEAD
-    compile 'com.magnet.mmx:mmx-common-api:2.0.14'
-=======
-    compile 'com.magnet.mmx:mmx-common-api:2.1.0-SNAPSHOT'
->>>>>>> 1093b957
+    compile 'com.magnet.mmx:mmx-common-api:2.1.0'
     compile 'com.magnet.mmx.ext:mmx-asmack-android-8:4.0.7p3'
     compile 'com.magnet.mmx.ext:mmx-dnsjava:2.1.6'
 
     // for javadoc generation
     jaxDoclet 'com.google.doclava:doclava:1.0.6'
 
-<<<<<<< HEAD
-    compile ('com.magnet.max.android:magnet-max-android-core:2.0.14') {
-=======
-    compile ('com.magnet.max.android:magnet-max-android-core:2.1.0-SNAPSHOT@aar') {
->>>>>>> 1093b957
+    compile ('com.magnet.max.android:magnet-max-android-core:2.1.0') {
         transitive=true
     }
 }
@@ -95,11 +83,7 @@
     defaultConfig {
         minSdkVersion 16
         versionCode 1
-<<<<<<< HEAD
-        versionName "2.0.14"
-=======
-        versionName "2.1.0-SNAPSHOT"
->>>>>>> 1093b957
+        versionName "2.1.0"
     }
 
     buildTypes {
