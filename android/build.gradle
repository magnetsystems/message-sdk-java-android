--- conflicted
+++ resolved
@@ -27,11 +27,7 @@
 apply plugin: 'maven'
 
 archivesBaseName = 'magnet-mmx-client-android'
-<<<<<<< HEAD
 version = "2.0.0-SNAPSHOT"
-=======
-version = "1.10.0-SNAPSHOT"
->>>>>>> 7e486dc6
 group = "com.magnet.mmx"
 
 task wrapper(type: Wrapper) {
@@ -60,7 +56,6 @@
 
     compile 'com.google.code.gson:gson:2.3'
 
-<<<<<<< HEAD
      // this gets resolved from the Android SDK install of google play services
      // and doesn't work on Jenkins currently.
     compile 'com.google.android.gms:play-services-base:7.+'
@@ -68,10 +63,6 @@
 
     compile 'com.magnet.mmx:mmx-common-api:2.0.0-SNAPSHOT'
     compile 'com.magnet.mmx.ext:mmx-asmack-android-8:4.0.7p3'
-=======
-    compile 'com.magnet.mmx:mmx-common-api:1.10.0-SNAPSHOT'
-    compile 'com.magnet.mmx.ext:mmx-asmack-android-8:4.0.7p2'
->>>>>>> 7e486dc6
     compile 'com.magnet.mmx.ext:mmx-dnsjava:2.1.6'
 
     // for javadoc generation
@@ -88,11 +79,7 @@
     defaultConfig {
         minSdkVersion 16
         versionCode 1
-<<<<<<< HEAD
         versionName "2.0.0-SNAPSHOT"
-=======
-        versionName "1.10.0-SNAPSHOT"
->>>>>>> 7e486dc6
     }
 
     buildTypes {
