--- conflicted
+++ resolved
@@ -88,12 +88,8 @@
     defaultConfig {
         minSdkVersion 16
         versionCode 1
-<<<<<<< HEAD
-        versionName "2.2.0-SNAPSHOT"
+        versionName "2.3.0-SNAPSHOT"
         testInstrumentationRunner "android.support.test.runner.AndroidJUnitRunner"
-=======
-        versionName "2.3.0-SNAPSHOT"
->>>>>>> 802ecab5
     }
 
     buildTypes {
@@ -333,7 +329,6 @@
 
 dependencies {
     deployerJars "org.apache.maven.wagon:wagon-http:2.6"
-    androidTestCompile 'junit:junit:4.12'
 }
 
 def debugJarfile = file("$projectDir/build/libproject/${version}/debug/libs/${archivesBaseName}-${version}-debug.jar")
