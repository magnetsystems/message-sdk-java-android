--- conflicted
+++ resolved
@@ -27,11 +27,7 @@
 apply plugin: 'maven'
 
 archivesBaseName = 'magnet-mmx-client-android'
-<<<<<<< HEAD
-version = "1.9.1"
-=======
 version = "1.10.3"
->>>>>>> 14082196
 group = "com.magnet.mmx"
 
 task wrapper(type: Wrapper) {
@@ -60,16 +56,7 @@
 
     compile 'com.google.code.gson:gson:2.3'
 
-<<<<<<< HEAD
-     // this gets resolved from the Android SDK install of google play services
-     // and doesn't work on Jenkins currently.
-    compile 'com.google.android.gms:play-services-base:7.+'
-    compile 'com.google.android.gms:play-services-gcm:7.+'
-
-    compile 'com.magnet.mmx:mmx-common-api:1.9.1'
-=======
     compile 'com.magnet.mmx:mmx-common-api:1.10.3'
->>>>>>> 14082196
     compile 'com.magnet.mmx.ext:mmx-asmack-android-8:4.0.7p2'
     compile 'com.magnet.mmx.ext:mmx-dnsjava:2.1.6'
 
@@ -87,11 +74,7 @@
     defaultConfig {
         minSdkVersion 16
         versionCode 1
-<<<<<<< HEAD
-        versionName "1.9.1"
-=======
         versionName "1.10.3"
->>>>>>> 14082196
     }
 
     buildTypes {
