/*   Copyright (c) 2015 Magnet Systems, Inc.
 *
 *  Licensed under the Apache License, Version 2.0 (the "License");
 *  you may not use this file except in compliance with the License.
 *  You may obtain a copy of the License at
 *
 *      http://www.apache.org/licenses/LICENSE-2.0
 *
 *  Unless required by applicable law or agreed to in writing, software
 *  distributed under the License is distributed on an "AS IS" BASIS,
 *  WITHOUT WARRANTIES OR CONDITIONS OF ANY KIND, either express or implied.
 *  See the License for the specific language governing permissions and
 *  limitations under the License.
 */
package com.magnet.mmx.client.api;

import java.io.OutputStreamWriter;
import java.net.HttpURLConnection;
import java.net.URL;
import java.util.ArrayList;
import java.util.HashMap;
import java.util.HashSet;
import java.util.List;
import java.util.Map;
import java.util.Set;

import javax.net.ssl.HttpsURLConnection;
import javax.net.ssl.SSLHandshakeException;

import org.json.JSONObject;

import com.magnet.mmx.client.MMXAccountManager;
import com.magnet.mmx.client.MMXClient;
import com.magnet.mmx.client.MMXClientConfig;
import com.magnet.mmx.client.MMXTask;
import com.magnet.mmx.client.common.Log;
import com.magnet.mmx.client.common.MMXException;
import com.magnet.mmx.client.common.MMXid;
import com.magnet.mmx.protocol.SearchAction;
import com.magnet.mmx.protocol.StatusCode;
import com.magnet.mmx.protocol.UserInfo;
import com.magnet.mmx.protocol.UserQuery;
import com.magnet.mmx.util.XIDUtil;

/**
 * The MMXUser class
 */
public class MMXUser {
  private static final String TAG = MMXUser.class.getSimpleName();

  /**
   * Failure codes for the MMXUser class.
   */
  public static class FailureCode extends MMX.FailureCode {
    public static final FailureCode REGISTRATION_INVALID_USERNAME = new FailureCode(101, "REGISTRATION_INVALID_USERNAME");
    public static final FailureCode REGISTRATION_USER_ALREADY_EXISTS = new FailureCode(102, "REGISTRATION_USER_ALREADY_EXISTS");
    public static final FailureCode REGISTRATION_NO_DISPLAY_NAME = new FailureCode(103, "REGISTRATION_NO_DISPLAY_NAME"); 
    
    FailureCode(int value, String description) {
      super(value, description);
    }

    FailureCode(MMX.FailureCode code) { super(code); };

    static FailureCode fromMMXFailureCode(MMX.FailureCode code, Throwable throwable) {
      if (throwable instanceof MMXException) {
        return new FailureCode(((MMXException) throwable).getCode(), throwable.getMessage());
      } else {
        return new FailureCode(code);
      }
    }
  }
  
  /**
   * Exception for a group of invalid users.  This exception is returned if the
   * recipients of a message are invalid.
   */
  public static class InvalidUserException extends MMXException {
    private String mMsgId;
    private Set<MMXUser> mUsers = new HashSet<MMXUser>();
    
    public InvalidUserException(String msg, String messageId) {
      super(msg, StatusCode.NOT_FOUND);
      mMsgId = messageId;
    }
    
    public String getMessageId() {
      return mMsgId;
    }
    
    public InvalidUserException addUser(MMXUser user) {
      mUsers.add(user);
      return this;
    }
    
    public Set<MMXUser> getUsers() {
      return mUsers;
    }
  }

  /**
   * The OnFinishedListener for MMXUser methods.
   *
   * @param <T> The type of the onSuccess result
   */
  public static abstract class OnFinishedListener<T> implements IOnFinishedListener<T, FailureCode> {
    /**
     * Called when the operation completes successfully
     *
     * @param result the result of the operation
     */
    public abstract void onSuccess(T result);

    /**
     * Called if the operation fails
     *
     * @param code the failure code
     * @param throwable the throwable associated with this failure (may be null)
     */
    public abstract void onFailure(FailureCode code, Throwable throwable);
  }

  /**
   * The builder for the MMXUser class
   */
  public static final class Builder {
    private MMXUser mUser;

    public Builder() {
      mUser = new MMXUser();
    }

    /**
     * Set the username for this user object
     *
     * @param username the username
     * @return this Builder object
     */
    public Builder username(String username) {
      mUser.username(username);
      return this;
    }

    /**
     * Set the display name for this MMXUser
     *
     * @param displayName the display name
     * @return this Builder object
     */
    public Builder displayName(String displayName) {
      mUser.displayName(displayName);
      return this;
    }

    /**
     * Returns the MMXUser class
     *
     * @return the MMXUser
     */
    public MMXUser build() {
      return mUser;
    }
  }

  private String mUsername;
  private String mDisplayName;

  /**
   * Default constructor
   */
  private MMXUser() {

  }

  /**
   * Set the username for this user object
   *
   * @param username the username
   * @return this MMXUser object
   */
  MMXUser username(String username) {
    mUsername = username;
    return this;
  }

  /**
   * Returns the username of this MMXUser
   *
   * @return the username
   */
  public String getUsername() {
    return mUsername;
  }

  /**
   * Set the display name for this MMXUser
   *
   * @param displayName the display name
   * @return this MMXUser object
   */
  MMXUser displayName(String displayName) {
    mDisplayName = displayName;
    return this;
  }

  /**
   * The display name for this MMXUser
   *
   * @return the display name
   */
  public String getDisplayName() {
    return mDisplayName;
  }

  /**
   * Register a user with the specified username and password.  If the display
   * name is not set, it will be populated with the username and it can be
   * updated by {@link #changeDisplayName(String, OnFinishedListener)}.  Possible
   * failure codes are: {@link FailureCode#REGISTRATION_INVALID_USERNAME},
   * {@link FailureCode#REGISTRATION_USER_ALREADY_EXISTS}.
   *
   * @param password the password
   * @param listener the listener, true for success, false otherwise
   */
  public void register(final byte[] password,
                       final OnFinishedListener<Void> listener) {
    MMXTask<Integer> task = new MMXTask<Integer>(MMX.getMMXClient(), MMX.getHandler()) {
      @Override
      public Integer doRun(MMXClient mmxClient) throws Throwable {
        if (!XIDUtil.validateUserId(getUsername())) {
          throw new MMXException("Username is invalid", FailureCode.REGISTRATION_INVALID_USERNAME.getValue());
        }
        if (mDisplayName == null || mDisplayName.isEmpty()) {
          displayName(getUsername());
        }
        Log.d(TAG, "register(): begin");
        MMXClientConfig config = MMX.getMMXClient().getConnectionInfo().clientConfig;
        HttpURLConnection conn;
        MMXClient.SecurityLevel sec =  config.getSecurityLevel();
        int port = config.getRESTPort();
        if (sec == MMXClient.SecurityLevel.NONE) {
          if (port < 0) {
            port = 5220;//default NON-SSL port
          }
          URL url = new URL("http", config.getHost(), port, "/mmxmgmt/api/v1/users");
          Log.d(TAG, "register(): connecting to " + url.toString());
          conn = (HttpURLConnection) url.openConnection();
        } else {
          if (port < 0) {
            port = 5221;//default SSL port
          }
          URL url = new URL("https", config.getHost(), port, "/mmxmgmt/api/v1/users");
          Log.d(TAG, "register(): connecting to " + url.toString());
          conn = (HttpsURLConnection) url.openConnection();
          if (config.getSecurityLevel() == MMXClient.SecurityLevel.RELAXED) {
            HttpsURLConnection sConn = (HttpsURLConnection) conn;
            sConn.setHostnameVerifier(MMX.getMMXClient().getNaiveHostnameVerifier());
            sConn.setSSLSocketFactory(MMX.getMMXClient().getNaiveSSLContext().getSocketFactory());
          }
        }
        conn.setReadTimeout(10000);
        conn.setConnectTimeout(15000);
        conn.setRequestMethod("POST");
        conn.setDoInput(true);
        conn.setDoOutput(true);
        conn.addRequestProperty("Content-Type", "application/json");
        conn.addRequestProperty("X-mmx-app-id", config.getAppId());
        conn.addRequestProperty("X-mmx-api-key", config.getApiKey());

        JSONObject jsonParam = new JSONObject();
        jsonParam.put("username", getUsername());
        jsonParam.put("password", new String(password));
        jsonParam.put("name", getDisplayName());

        OutputStreamWriter out = new OutputStreamWriter(conn.getOutputStream());
        out.write(jsonParam.toString());
        out.close();

        int resultCode = conn.getResponseCode();
        String resultMessage = conn.getResponseMessage();
        Log.d(TAG, "registerUser(): resultCode=" + resultCode + ", resultMessage=" + resultMessage);
        return resultCode;
      }

      @Override
      public void onException(Throwable exception) {
        if (listener == null) {
          return;
        }
        FailureCode code;
        if (exception instanceof SSLHandshakeException) {
          Log.e(TAG, "register: SSLHandshake exception.  This is most likely because SecurityLevel " +
                  "is configured RELAXED or STRICT but the RESTport is configured as the non-SSL-enabled " +
                  "port.  Typically the non-SSL RESTport is 5220 and the SSL-enabled RESTport is 5221.");
          code = FailureCode.fromMMXFailureCode(MMX.FailureCode.SERVICE_UNAVAILABLE, exception);
        } else {
          Log.d(TAG, "register(): exception caught", exception);
          code = FailureCode.fromMMXFailureCode(FailureCode.SERVER_ERROR, exception);
        }
        listener.onFailure(code, exception);
      }

      @Override
      public void onResult(Integer result) {
        if (listener == null) {
          return;
        }
        Log.d(TAG, "register(): result=" + result);
        switch (result) {
          case 201:
            //success
            listener.onSuccess(null);
            break;
          case 400:
            // most likely that username is too short
            listener.onFailure(FailureCode.REGISTRATION_INVALID_USERNAME, null);
            break;
          case 409:
            listener.onFailure(FailureCode.REGISTRATION_USER_ALREADY_EXISTS, null);
            break;
          default:
            listener.onFailure(FailureCode.fromMMXFailureCode(FailureCode.SERVER_ERROR, null), null);
            break;
        }
      }
    };
    task.execute();
  }

  /**
   * Change the current logged-in user's password.  The password cannot be null.
   *
   * @param newPassword the new password
   * @param listener the listener for the task of changing password
   * @see MMX#getCurrentUser()
   */
  public void changePassword(final byte[] newPassword,
                             final OnFinishedListener<Void> listener) {
    if (!this.equals(MMX.getCurrentUser())) {
      throw new RuntimeException("Must be the current user to change the password");
    }
    if (newPassword == null) {
      throw new NullPointerException("Password cannot be null");
    }
    MMXTask<Void> task = new MMXTask<Void>(MMX.getMMXClient(), MMX.getHandler()) {
      @Override
      public Void doRun(MMXClient mmxClient) throws Throwable {
        mmxClient.getAccountManager().changePassword(new String(newPassword));
        return null;
      }

      @Override
      public void onException(Throwable exception) {
        if (listener != null) {
          listener.onFailure(FailureCode.fromMMXFailureCode(FailureCode.DEVICE_ERROR, exception), exception);
        }
      }

      @Override
      public void onResult(Void result) {
        if (listener != null) {
          listener.onSuccess(result);
        }
      }
    };
    task.execute();
  }
  
  /**
   * Change the current logged-in user's display name.  The display name cannot
   * be null or empty.
   * 
   * @param newDisplayName the new display name
   * @param listener the listener for the task of changing the display name
   * @see MMX#getCurrentUser()
   */
  public void changeDisplayName(final String newDisplayName,
                                final OnFinishedListener<Void> listener) {
    if (!this.equals(MMX.getCurrentUser())) {
      throw new RuntimeException("Must be the current user to change the display name");
    }
    if (newDisplayName == null) {
      throw new NullPointerException("Display name cannot be null");
    }
    MMXTask<Void> task = new MMXTask<Void>(MMX.getMMXClient(), MMX.getHandler()) {
      @Override
      public Void doRun(MMXClient mmxClient) throws Throwable {
        if (newDisplayName.isEmpty()) {
          throw new MMXException("Display name cannot be empty", FailureCode.BAD_REQUEST.getValue());
        }
        // Only update the display name; other info will not be affected.
        UserInfo info = new UserInfo().setDisplayName(newDisplayName);
        mmxClient.getAccountManager().updateAccount(info);
        mDisplayName = newDisplayName;
        return null;
      }

      @Override
      public void onException(Throwable exception) {
        if (listener != null) {
          listener.onFailure(FailureCode.fromMMXFailureCode(FailureCode.DEVICE_ERROR, exception), exception);
        }
      }

      @Override
      public void onResult(Void result) {
        if (listener != null) {
          listener.onSuccess(result);
        }
      }
    };
    task.execute();
  }
  
  /**
   * Find users whose display name starts with the specified text.  If the user
   * does not have a display name, the user cannot be found.  Although display 
   * name is optional during the new user registration, it is very useful
   * to have the display name set {@link Builder#displayName(String)}.
   *
   * @param startsWith the search string
   * @param limit the maximum number of users to return
   * @param listener listener for success or failure
   * @deprecated {@link #findByDisplayName(String, int, OnFinishedListener)}
   */
  @Deprecated
  public static void findByName(final String startsWith, final int limit,
      final OnFinishedListener<ListResult<MMXUser>> listener) {
    findByDisplayName(startsWith, limit, listener);
  }

  /**
   * Find users whose display name starts with the specified text.  If the user
<<<<<<< HEAD
   * does not have a display name, the user cannot be found.  Although display
   * name is optional during the new user registration, it is very useful
   * to have the display name set {@link Builder#displayName(String)}.
=======
   * does not have a display name, the user cannot be found.
>>>>>>> 1a15092d
   *
   * @param startsWith the search string which must not be null or empty
   * @param limit the maximum number of users to return
   * @param listener listener for success or failure
   */
  @Deprecated
  public static void findByDisplayName(final String startsWith, final int limit,
      final OnFinishedListener<ListResult<MMXUser>> listener) {
    findByDisplayName(startsWith, 0, limit, listener);
  }

    /**
     * Find users whose display name starts with the specified text.  If the user
     * does not have a display name, the user cannot be found.  Although display
     * name is optional during the new user registration, it is very useful
     * to have the display name set {@link Builder#displayName(String)}.
     *
     * @param startsWith the search string
     * @param offset the offset of users to return
     * @param maxRows the maximum number of users to return
     * @param listener listener for success or failure
     */
  public static void findByDisplayName(final String startsWith, final int offset, final int maxRows,
                                  final OnFinishedListener<ListResult<MMXUser>> listener) {
    MMXTask<ListResult<MMXUser>> task = new MMXTask<ListResult<MMXUser>>(MMX.getMMXClient(), MMX.getHandler()) {
      @Override
      public ListResult<MMXUser> doRun(MMXClient mmxClient) throws Throwable {
        if (startsWith == null || startsWith.isEmpty()) {
          throw new MMXException("Search string cannot be null or empty", FailureCode.BAD_REQUEST.getValue());
        }
        UserQuery.Search search = new UserQuery.Search().setDisplayName(startsWith, SearchAction.Match.PREFIX);
        UserQuery.Response response = mmxClient.getAccountManager().searchBy(SearchAction.Operator.AND, search, offset, maxRows);
        List<UserInfo> userInfos = response.getUsers();
        ArrayList<MMXUser> resultList = new ArrayList<MMXUser>();
        for (UserInfo userInfo : userInfos) {
          resultList.add(fromUserInfo(userInfo));
        }
        return new ListResult<MMXUser>(response.getTotalCount(), resultList);
      }

      @Override
      public void onException(Throwable exception) {
        if (listener != null) {
          listener.onFailure(FailureCode.fromMMXFailureCode(FailureCode.DEVICE_ERROR, exception), exception);
        }
      }

      @Override
      public void onResult(ListResult<MMXUser> result) {
        if (listener != null) {
          listener.onSuccess(result);
        }
      }
    };
    task.execute();
  }

  /**
   * Retrieve the MMXUser objects by the specified set of usernames.  The
   * usernames are case-insensitive.
   *
   * @param usernames the usernames to lookup
   * @param listener the listener for the results of this operation
   * @see #getUsername()
   * @deprecated {@link #getByUserNames(HashSet, OnFinishedListener)}
   */
  @Deprecated
  public static void findByNames(final HashSet<String> usernames,
      final OnFinishedListener<HashMap<String, MMXUser>> listener) {
    getByUsernames(usernames, listener);
  }
  
  /**
   * Retrieve the MMXUser objects by the specified set of usernames.  The
   * usernames are case-insensitive.
   *
   * @param usernames the usernames to lookup
   * @param listener the listener for the results of this operation
   * @see #getUsername()
   */
  public static void getByUsernames(final HashSet<String> usernames,
                                 final OnFinishedListener<HashMap<String, MMXUser>> listener) {
    MMXTask<Map<String, UserInfo>> task =
            new MMXTask<Map<String, UserInfo>>(MMX.getMMXClient(), MMX.getHandler()) {
      @Override
      public Map<String, UserInfo> doRun(MMXClient mmxClient) throws Throwable {
        MMXAccountManager am = mmxClient.getAccountManager();
        return am.getUserInfo(usernames);
      }

      @Override
      public void onException(Throwable exception) {
        if (listener != null) {
          listener.onFailure(FailureCode.fromMMXFailureCode(FailureCode.DEVICE_ERROR, exception), exception);
        }
      }

      @Override
      public void onResult(Map<String, UserInfo> result) {
        if (listener == null) {
          return;
        }
        HashMap<String, MMXUser> results = new HashMap<String, MMXUser>();
        for (Map.Entry<String, UserInfo> entry : result.entrySet()) {
          results.put(entry.getKey(), fromUserInfo(entry.getValue()));
        }
        listener.onSuccess(results);
      }
    };
    task.execute();
  }
  
  /**
   * Get all users.
   * @param limit the maximum number of users to return
   * @param listener listener for success or failure
   */
  public static void getAllUsers(int limit, 
                      final OnFinishedListener<ListResult<MMXUser>> listener) {
    findByDisplayName("%", limit, listener);
  }

  static MMXUser fromUserInfo(UserInfo userInfo) {
    return new MMXUser.Builder()
            .displayName(userInfo.getDisplayName())
            .username(userInfo.getUserId())
            .build();
  }

  static MMXUser fromMMXid(MMXid mmxId) {
    return new MMXUser.Builder()
            .displayName(mmxId.getDisplayName())
            .username(mmxId.getUserId())
            .build();
  }
  /**
   * Implementation of the equals method that checks username equality only (case-insensitive)
   *
   * @param o
   * @return true if equal
   */
  @Override
  public boolean equals(Object o) {
    if (this == o) return true;
    if (o == null || getClass() != o.getClass()) return false;

    MMXUser mmxUser = (MMXUser) o;

    return mUsername.equalsIgnoreCase(mmxUser.mUsername);

  }

  @Override
  public int hashCode() {
    return mUsername.hashCode();
  }

  @Override
  public String toString() {
    return "[name="+mUsername+", display="+mDisplayName+"]";
  }
  
  /**
   * Validates the specified userId.  Returns true for a valid userId.
   * @param userId the user id to validate
   * @return true if valid, false otherwise
   */
  public static boolean isValidUserId(String userId) {
    return XIDUtil.validateUserId(userId);
  }
}<|MERGE_RESOLUTION|>--- conflicted
+++ resolved
@@ -431,13 +431,7 @@
 
   /**
    * Find users whose display name starts with the specified text.  If the user
-<<<<<<< HEAD
-   * does not have a display name, the user cannot be found.  Although display
-   * name is optional during the new user registration, it is very useful
-   * to have the display name set {@link Builder#displayName(String)}.
-=======
    * does not have a display name, the user cannot be found.
->>>>>>> 1a15092d
    *
    * @param startsWith the search string which must not be null or empty
    * @param limit the maximum number of users to return
