/*   Copyright (c) 2015 Magnet Systems, Inc.
 *
 *  Licensed under the Apache License, Version 2.0 (the "License");
 *  you may not use this file except in compliance with the License.
 *  You may obtain a copy of the License at
 *
 *      http://www.apache.org/licenses/LICENSE-2.0
 *
 *  Unless required by applicable law or agreed to in writing, software
 *  distributed under the License is distributed on an "AS IS" BASIS,
 *  WITHOUT WARRANTIES OR CONDITIONS OF ANY KIND, either express or implied.
 *  See the License for the specific language governing permissions and
 *  limitations under the License.
 */
package com.magnet.mmx.client.api;

import java.net.URISyntaxException;
import java.util.HashSet;
import java.util.Iterator;
import java.util.LinkedList;
import java.util.List;
import java.util.Map;
import java.util.concurrent.atomic.AtomicBoolean;

import org.jivesoftware.smack.packet.XMPPError;

import android.content.Context;
import android.content.Intent;
import android.content.SharedPreferences;
import android.os.Handler;
import android.os.HandlerThread;

import com.magnet.android.ApiCallback;
import com.magnet.android.ApiError;
import com.magnet.android.MaxCore;
import com.magnet.android.MaxModule;
import com.magnet.android.User;
import com.magnet.mmx.BuildConfig;
import com.magnet.mmx.client.AbstractMMXListener;
import com.magnet.mmx.client.DeviceIdAccessor;
import com.magnet.mmx.client.DeviceIdGenerator;
import com.magnet.mmx.client.FileBasedClientConfig;
import com.magnet.mmx.client.MMXClient;
import com.magnet.mmx.client.MMXClientConfig;
import com.magnet.mmx.client.common.Log;
import com.magnet.mmx.client.common.MMXErrorMessage;
import com.magnet.mmx.client.common.MMXPayload;
import com.magnet.mmx.protocol.Constants;
import com.magnet.mmx.protocol.MMXError;
import com.magnet.mmx.protocol.MMXTopic;
import com.magnet.mmx.protocol.MMXid;

/**
 * The main entry point for Magnet Message.  Application must invoke<ol>
 * <li>{@link #init(Context, int)} to initialize MMX with connection info</li>
 * <li>{@link #registerListener(EventListener)} to register a listener for 
 * invitation, incoming messages, connection and authentication events,</li>
 * <li>{@link #login(String, byte[], OnFinishedListener)} to authenticate the user</li>
 * <li>{@link #start()} to start MMX service</li>
 * </ol>
 * Optionally, the application may invoke<ul>
 * <li>{@link #registerWakeupBroadcast(Intent)} to register a GCM wake up listener</li>
 * </ul>
 * Upon successful completion, the application may proceed with {@link MMXMessage} or
 * {@link MMXChannel}.
 */
public final class MMX {
  /**
   * Possible failure codes returned in the OnFinishedListener.onFailure method.
   * @see com.magnet.mmx.client.api.MMX.OnFinishedListener#onFailure(FailureCode, Throwable)
   */
  public static class FailureCode {
    /**
     * A client error.
     */
    public static final FailureCode DEVICE_ERROR = new FailureCode(10, "DEVICE_ERROR");
    /**
     * The MMX service is not available due to network issue or server issue.
     */
    public static final FailureCode SERVICE_UNAVAILABLE = new FailureCode(11, "SERVICE_UNAVAILABLE");
    /**
     * Concurrent logins are attempted.
     */
    public static final FailureCode DEVICE_CONCURRENT_LOGIN = new FailureCode(12, "DEVICE_CONCURRENT_LOGIN");
    /**
     * Server authentication failure.
     */
    public static final FailureCode SERVER_AUTH_FAILED = new FailureCode(20, "SERVER_AUTH_FAILED");
    /**
     * A bad request submitted to the server.
     */
    public static final FailureCode BAD_REQUEST = new FailureCode(400, "BAD_REQUEST");
    /**
     * A server error.
     */
    public static final FailureCode SERVER_ERROR = new FailureCode(500, "SERVER_ERROR");
    private final int mValue;
    private final String mDescription;
    private String mToString;

    FailureCode(int value, String description) {
      mValue = value;
      mDescription = description;
    }

    FailureCode(FailureCode code) {
      this(code.getValue(), code.getDescription());
    }

    /**
     * The integer code of this failure
     * @return the integer code
     */
    public final int getValue() {
      return mValue;
    }

    /**
     * The description of this failure
     * @return the description
     */
    public final String getDescription() { return mDescription; }

    @Override
    public boolean equals(Object o) {
      if (this == o) return true;
      if ((o == null) || !(o instanceof FailureCode)) return false;
      FailureCode that = (FailureCode) o;
      return mValue == that.mValue;
    }

    @Override
    public int hashCode() {
      return mValue;
    }

    public String toString() {
      if (mToString == null) {
        mToString = this.getClass().getSimpleName() +
                    '(' + mValue + ',' + mDescription + ')';
      }
      return mToString;
    }
  }

  /**
   * Possible reasons for EventListener.onLoginRequired
   * @see com.magnet.mmx.client.api.MMX.EventListener#onLoginRequired(LoginReason)
   */
  public enum LoginReason {
    /**
     * @deprecated
     */
    DISCONNECTED,
    /**
     * If current credentials are invalid.  Possible action: prompt user for
     * new credential, account may be disabled.
     */
    CREDENTIALS_EXPIRED,
    /**
     * If the service is unavailable.  Possible action: check the data
     * connectivity.
     */
    SERVICE_UNAVAILABLE,
    /**
     * If service is available and user credential has been resumed.  No actions
     * are needed.
     */
    SERVICE_AVAILABLE,
  }

  /**
   * The listener interface for handling incoming messages and message acknowledgements.
   */
  abstract static public class EventListener {
    /**
     * Invoked when incoming message is received.
     *
     * @param message the incoming message
     * @return true to consume this message, false for additional listeners to be called
     */
    abstract public boolean onMessageReceived(MMXMessage message);

    /**
     * Called when an acknowledgment is received.  The default implementation of this is a
     * no-op.
     *
     * @param from the user who acknowledged the message
     * @param messageId the message id that was acknowledged
     * @return true to consume this message, false for additional listeners to be called
     */
    public boolean onMessageAcknowledgementReceived(User from, String messageId) {
      //default implementation is a no-op
      return false;
    }

    /**
     * Called when an MMXChannel invitation is received.  The default implementation of this
     * method is a no-op.
     *
     * @param invite the invitation
     * @return true to consume this event, false for additional listeners to be called
     */
    public boolean onInviteReceived(MMXChannel.MMXInvite invite) {
      //default implementation is a no-op
      return false;
    }

    /**
     * Called when a MMXChannel invitation has been responded to.  The default implementation of this
     * method is a no-op.
     *
     * @param inviteResponse the invite response
     * @return true to consume this event, false for additional listeners to be called
     */
    public boolean onInviteResponseReceived(MMXChannel.MMXInviteResponse inviteResponse) {
      //default implementation is a no-op
      return false;
    }

    /**
     * Called when a connection or authentication state is changed. The default
     * implementation of this method is a no-op.  The name of this method does
     * not reflect what it really does; it will be renamed in future release.
     *
     * @param reason the reason why login is required
     * @return true to consume this event, false for additional listeners to be called
     * @see #login(String, byte[], OnFinishedListener)
     */
    public boolean onLoginRequired(LoginReason reason) {
      //default implementation is a no-op
      return false;
    }
    
    /**
     * Called when there is an error while the server processed the message
     * send request.  The default implementation is to log the error.
     * @param messageId the id of a message that caused the error
     * @param code a failure code
     * @param text an optional diagnostic text message
     * @return true to consume this event, false for additional listeners to be called
     */
    public boolean onMessageSendError(String messageId, MMXMessage.FailureCode code, String text) {
      //default implementation is to log it
      Log.e(TAG, "onMessageSendError() message ID="+messageId+", code="+code+", text="+text);
      return false;
    }
  }

  /**
   * The listener interface used by the asynchronous calls.
   *
   * @param <T> The parameter type with which the onSuccess callback will be invoked
   */
  public static abstract class OnFinishedListener<T> implements IOnFinishedListener<T, FailureCode> {
    /**
     * Invoked if the operation succeeded
     *
     * @param result the result of the operation
     */
    public abstract void onSuccess(T result);

    /**
     * Invoked if the operation failed
     * 
     * @param code the failure code
     * @param ex the exception, null if no exception
     */
    public abstract void onFailure(FailureCode code, Throwable ex);
  }

  public static final String EXTRA_NESTED_INTENT = "extraNestedIntent";
  private static final String TAG = MMX.class.getSimpleName();
  private static final String SHARED_PREFS_NAME = MMX.class.getName();
  private static final String PREF_WAKEUP_INTENT_URI = "wakeupIntentUri";
  private final AtomicBoolean mLoggingIn = new AtomicBoolean(false);
  private Context mContext = null;
  private MMXClient mClient = null;
  private User mCurrentUser = null;
  private HandlerThread mHandlerThread = null;
  private Handler mHandler = null;
  private static MMXModule sModule = null;
  private static MMX sInstance = null;
  private static SharedPreferences sSharedPrefs = null;

  /**
   * The listeners will be added in order (most recent at end)
   * They should be called in order from most recently registered (from the end)
   */
  private static final LinkedList<EventListener> sListeners = new LinkedList<EventListener>();

  private AbstractMMXListener mGlobalListener = new AbstractMMXListener() {
    @Override
    public void handleMessageReceived(MMXClient mmxClient, com.magnet.mmx.client.common.MMXMessage mmxMessage, String receiptId) {
      MMXPayload payload = mmxMessage.getPayload();
      String type = payload.getType();
      if (MMXChannel.MMXInvite.TYPE.equals(type)) {
        MMXChannel.MMXInvite invite = MMXChannel.MMXInvite.fromMMXMessage(MMXMessage.fromMMXMessage(null, mmxMessage));
        if (invite != null) {
          notifyInviteReceived(invite);
        }
      } else if (MMXChannel.MMXInviteResponse.TYPE.equals(type)) {
        MMXChannel.MMXInviteResponse inviteResponse = MMXChannel.MMXInviteResponse.fromMMXMessage(MMXMessage.fromMMXMessage(null, mmxMessage));
        if (inviteResponse != null) {
          notifyInviteResponseReceived(inviteResponse);
        }
      } else {
        MMXMessage message = MMXMessage.fromMMXMessage(null, mmxMessage);
        if (message != null) {
          message.receiptId(receiptId);
          notifyMessageReceived(message);
        }
      }
    }

    @Override
    public void handleMessageDelivered(MMXClient mmxClient, MMXid recipient, String messageId) {

    }

    @Override
    public void handlePubsubItemReceived(MMXClient mmxClient, MMXTopic mmxTopic, com.magnet.mmx.client.common.MMXMessage mmxMessage) {
      notifyMessageReceived(MMXMessage.fromMMXMessage(mmxTopic, mmxMessage));
    }

    @Override
    public void onMessageDelivered(MMXClient mmxClient, MMXid recipient, String messageId) {
      notifyMessageAcknowledged(recipient, messageId);
      super.onMessageDelivered(mmxClient, recipient, messageId);
    }

    @Override
    public void onMessageSubmitted(MMXClient mmxClient, String messageId) {
      MMXMessage.handleMessageSubmitted(messageId);
      super.onMessageSubmitted(mmxClient, messageId);
    }
    
    @Override
    public void onMessageAccepted(MMXClient mmxClient, List<MMXid> invalidRecipients, String messageId) {
      MMXMessage.handleMessageAccepted(invalidRecipients, messageId);
      super.onMessageAccepted(mmxClient, invalidRecipients, messageId);
    }

    @Override
    public void onConnectionEvent(MMXClient mmxClient, MMXClient.ConnectionEvent connectionEvent) {
      switch (connectionEvent) {
        case AUTHENTICATION_FAILURE:
          if (!mLoggingIn.get()) {
            notifyLoginRequired(LoginReason.CREDENTIALS_EXPIRED);
          }
          break;
        case CONNECTED:
          if (!mLoggingIn.get()) {
            sInstance.mCurrentUser = User.getCurrentUser();
            notifyLoginRequired(LoginReason.SERVICE_AVAILABLE);
          }
          break;
        case CONNECTION_FAILED:
          if (!mLoggingIn.get()) {
            sInstance.mCurrentUser = null;
            notifyLoginRequired(LoginReason.SERVICE_UNAVAILABLE);
          }
          break;
      }
      super.onConnectionEvent(mmxClient, connectionEvent);
    }
    
    // There are two possible implementations how a send error can be handled.
    // One way is to handle some errors in onFailure() and some errors in the
    // onMessageSendError(), the other way is to handle all errors in the
    // onMessageSendError().  The implementation is to be handled by
    // onMesasgeSendError(); it will break the backward compatibility.  To use
    // the hybrid mode, see git commit 422c8d147c386ccf939b064ddebe40dd99fe9cf6
    @Override
    public void onErrorReceived(MMXClient mmxClient, MMXErrorMessage error) {
      XMPPError xmppErr;
      MMXError mmxErr;
      MMXMessage.FailureCode fcode;
      if ((mmxErr = error.getMMXError()) != null) {
        String text;
        if (mmxErr.getCode() == MMXMessage.FailureCode.INVALID_RECIPIENT.getValue()) {
          fcode = MMXMessage.FailureCode.INVALID_RECIPIENT;
          text = (mmxErr.getParams() == null) ? null : (mmxErr.getParams())[0];
          notifyMessageSendError(mmxErr.getMsgId(), fcode, text);
        } else if (mmxErr.getCode() == MMXMessage.FailureCode.CONTENT_TOO_LARGE.getValue()) {
          fcode = MMXMessage.FailureCode.CONTENT_TOO_LARGE;
          text = mmxErr.getMessage();
          notifyMessageSendError(mmxErr.getMsgId(), fcode, text);
        } else {
          fcode = MMXMessage.FailureCode.fromMMXFailureCode(FailureCode.SERVER_ERROR, null);
          text = mmxErr.getMessage();
          notifyMessageSendError(mmxErr.getMsgId(), fcode, text);
        }
      } else if ((xmppErr = error.getXMPPError()) != null) {
        Log.e(TAG, "onErrorReceived(): unsupported XMPP error="+xmppErr);
        fcode = MMXMessage.FailureCode.fromMMXFailureCode(FailureCode.SERVER_ERROR, null);
        notifyMessageSendError(error.getId(), fcode, xmppErr.getCondition());
      } else {
        Log.w(TAG, "onErrorReceived(): unsupported custom error="+error.getCustomError());
      }
    }
  };

  private MMX(Context context, MMXClientConfig config) {
    mContext = context.getApplicationContext();
    mHandlerThread = new HandlerThread("MMX");
    mHandlerThread.start();
    mClient = MMXClient.getInstance(context, config);
    mHandler = new Handler(mHandlerThread.getLooper());
  }

  @Override
  protected void finalize() throws Throwable {
    mHandlerThread.quit();
    super.finalize();
  }

  /**
   * Init the MMX API.  This init() method configures MMX using a
   * properties file located in the application's raw resources directory.
   *
   * <pre>
   *   Location:
   *     $APPLICATION_HOME/app/src/main/res/raw/myconfig.properties
   *
   *   Resource ID:
   *     R.raw.myconfig
   * </pre>
   *
   * NOTE:  init() will only execute once; subsequent calls are no-op
   *
   * @param context the Android context
   * @param configResId the R.raw. resource id containing the configuration
   */
  public static synchronized void init(Context context, int configResId) {
    init(context, new FileBasedClientConfig(context, configResId));
  }

  /**
   * This init method can be used for testing purposes.
   *
   * NOTE:  init() will only execute once; subsequent calls are no-op
   *
   * @param context the Android context
   * @param config the MMXClientConfig
   */
  public static synchronized void init(Context context, MMXClientConfig config) {
    if (sInstance == null) {
      Log.i(TAG, "App="+context.getPackageName()+", MMX SDK="+BuildConfig.VERSION_NAME+
            ", protocol="+Constants.MMX_VERSION_MAJOR+"."+Constants.MMX_VERSION_MINOR);
      sInstance = new MMX(context, config);
    } else {
      Log.w(TAG, "MMX.init():  MMX has already been initialized.  Ignoring this call.");
    }
    MMXClient.registerWakeupListener(context, MMX.MMXWakeupListener.class);
  }

  /**
   * Enable or disable incoming messages.  The default state after login is disabled.
   *
   * @param enable true to receving incoming message, false otherwise
   * @throws IllegalStateException if the user is not logged-in
   * @see #login(String, byte[], OnFinishedListener)
   * @deprecated {@link #start()}
   */
  public static void enableIncomingMessages(boolean enable) {
    try {
      if (enable) {
        getMMXClient().resumeDelivery();
      } else {
        getMMXClient().suspendDelivery();
      }
    } catch (Exception ex) {
      //This only happens if we are not connected.  suspend is not a problem since we are already disconnected
      if (enable) {
        throw new IllegalStateException("Cannot enable incoming messages because not currently " +
                "connected.  Ensure that login() has been called.");
      }
    }
  }
  
  /**
   * Start the MMX messaging service.  The client application must call this
   * method when it is ready; otherwise, the communication between this client and
   * the server remains blocked.
   */
  public static void start() {
    enableIncomingMessages(true);
  }
  
  /**
   * Stop the MMX service.  The communication between this client and the server
   * will be blocked.
   */
  public static void stop() {
    enableIncomingMessages(false);
  }

  /**
   * Start sending/receiving messages as the specified user.  To receive messages:  1) implement and
   * register an EventListener, 2) enable incoming messages
   *
   * @param username the username
   * @param password the password
   * @param listener listener for success or failure
   * @throws IllegalStateException {@link #init(Context, int)} is not called yet
   * @see com.magnet.mmx.client.api.MMX.EventListener
   * @see #enableIncomingMessages(boolean)
   */
  public static void login(String username, byte[] password,
                           final OnFinishedListener<Void> listener) {
    if (!sInstance.mLoggingIn.compareAndSet(false, true)) {
      Log.d(TAG, "login() already logging in, returning failure");
      listener.onFailure(FailureCode.DEVICE_CONCURRENT_LOGIN, null);
      return;
    }

    getGlobalListener().registerListener(new MMXClient.MMXListener() {
      public void onConnectionEvent(MMXClient client, MMXClient.ConnectionEvent event) {
        Log.d(TAG, "login() received connection event: " + event);
        boolean unregisterListener = false;
        switch (event) {
          case AUTHENTICATION_FAILURE:
            listener.onFailure(MMX.FailureCode.SERVER_AUTH_FAILED, null);
            unregisterListener = true;
            break;
          case CONNECTED:
            sInstance.mCurrentUser = User.getCurrentUser();
            listener.onSuccess(null);
            unregisterListener = true;
            break;
          case CONNECTION_FAILED:
            sInstance.mCurrentUser = null;
            listener.onFailure(MMX.FailureCode.SERVICE_UNAVAILABLE, null);
            unregisterListener = true;
            break;
        }
        if (unregisterListener) {
          sInstance.mLoggingIn.set(false);
          synchronized (sInstance.mLoggingIn) {
            sInstance.mLoggingIn.notify();
          }
          getGlobalListener().unregisterListener(this);
        }
      }

      public void onMessageReceived(MMXClient client,
                                    com.magnet.mmx.client.common.MMXMessage message,
                                    String receiptId) { }

      public void onSendFailed(MMXClient client, String messageId) { }

      public void onMessageDelivered(MMXClient client, MMXid recipient, String messageId) { }

      public void onMessageSubmitted(MMXClient client, String messageId) { }
      
      public void onMessageAccepted(MMXClient client, List<MMXid> invalidRecipients, String messageId) { }

      public void onPubsubItemReceived(MMXClient client, MMXTopic topic,
                                       com.magnet.mmx.client.common.MMXMessage message) { }

      public void onErrorReceived(MMXClient client, MMXErrorMessage error) { }
    });
    sInstance.mCurrentUser = null;
    getMMXClient().connectWithCredentials(username, password, MMX.getGlobalListener(),
            new MMXClient.ConnectionOptions().setAutoCreate(false).setSuspendDelivery(true));
  }

  /**
   * Stop sending/receiving messages.
   * @throws IllegalStateException {@link #init(Context, int)} is not called yet
   */
  public static void logout(final OnFinishedListener<Void> listener) {
    getGlobalListener().registerListener(new MMXClient.MMXListener() {
      public void onConnectionEvent(MMXClient client, MMXClient.ConnectionEvent event) {
        Log.d(TAG, "logout() received connection event: " + event);
        boolean unregisterListener = false;
        switch (event) {
          case DISCONNECTED:
            if (listener != null) {
              listener.onSuccess(null);
            }
            unregisterListener = true;
            break;
        }
        if (unregisterListener) {
          getGlobalListener().unregisterListener(this);
        }
      }

      public void onMessageReceived(MMXClient client,
                                    com.magnet.mmx.client.common.MMXMessage message,
                                    String receiptId) { }

      public void onSendFailed(MMXClient client, String messageId) { }

      public void onMessageDelivered(MMXClient client, MMXid recipient, String messageId) { }

      public void onMessageSubmitted(MMXClient client, String messageId) { }
      
      public void onMessageAccepted(MMXClient client, List<MMXid> invalidRecipients, String messageId) { }

      public void onPubsubItemReceived(MMXClient client,
                                       MMXTopic topic,
                                       com.magnet.mmx.client.common.MMXMessage message) { }

      public void onErrorReceived(MMXClient client, MMXErrorMessage error) { }
    });
    sInstance.mCurrentUser = null;
    getMMXClient().disconnect();
  }

  /**
   * Retrieves the current user for this session.  This may return
   * null if there is no logged-in user.
   *
   * @return the current user, null there is no logged-in user
   */
  public static User getCurrentUser() {
    return sInstance == null ? null : sInstance.mCurrentUser;
  }

  private synchronized static void checkState() {
    if (sInstance == null) {
      throw new IllegalStateException("MagnetMessage.init() must be called prior to invoking" +
              " any subsequent methods.  This call should most likely be placed in the Application.onCreate()" +
              " implementation.");
    }
  }

  /**
   * Registers the specified listener.  Listeners will be called from most-recently registered
   * to least recent.  If this listener has already been registered, it will be moved to "most recent".
   *
   * @param listener the listener to register
   * @return true if newly registered, false otherwise (if listener was already registered)
   * @throws IllegalStateException {@link #init(Context, int)} is not called yet
   */
  public static boolean registerListener(EventListener listener) {
    if (listener == null) {
      throw new IllegalArgumentException("Listener cannot be null.");
    }
    synchronized (sListeners) {
      boolean exists = sListeners.remove(listener);
      sListeners.add(listener);
      return !exists;
    }
  }

  /**
   * Unregisters the specified listener.
   *
   * @param listener the listener to unregister
   * @return true if the listener was unregistered successfully, false if the listener was NOT known
   * @throws IllegalStateException {@link #init(Context, int)} is not called yet
   */
  public static boolean unregisterListener(EventListener listener) {
    if (listener == null) {
      throw new IllegalArgumentException("Listener cannot be null.");
    }
    synchronized (sListeners) {
      return sListeners.remove(listener);
    }
  }

<<<<<<< HEAD
  private static void notifyMessageSendError(String msgId, MMXMessage.FailureCode code, String text) {
    synchronized (sListeners) {
      if (sListeners.isEmpty()) {
        throw new IllegalStateException("Error dropped because there were no listeners registered.");
      }
      Iterator<EventListener> listeners = sListeners.descendingIterator();
      while (listeners.hasNext()) {
        EventListener listener = listeners.next();
        try {
          if (listener.onMessageSendError(msgId, code, text)) {
            //listener returning true means consume the message
            break;
          }
        } catch (Exception ex) {
          Log.d(TAG, "notifyErrorReceived(): Caught exception while calling listener: " + listener, ex);
=======
  private static EventListener[] cloneListeners() {
    checkState();
    synchronized (sInstance.mListeners) {
      EventListener[] result = new EventListener[sInstance.mListeners.size()];
      return sInstance.mListeners.toArray(result);
    }
  }

  private static void notifyMessageSendError(String msgId, MMXMessage.FailureCode code, String text) {
    final EventListener[] listeners = cloneListeners();
    if (listeners.length == 0) {
      throw new IllegalStateException("Error dropped because there were no listeners registered.");
    }
    for (int i=listeners.length; --i>=0;){
      EventListener listener = listeners[i];
      try {
        if (listener.onMessageSendError(msgId, code, text)) {
          //listener returning true means consume the message
          break;
>>>>>>> c8c5d4a7
        }
      } catch (Exception ex) {
        Log.d(TAG, "notifyErrorReceived(): Caught exception while calling listener: " + listener, ex);
      }
    }
  }

  private static void notifyMessageReceived(MMXMessage message) {
<<<<<<< HEAD
    synchronized (sListeners) {
      if (sListeners.isEmpty()) {
        throw new IllegalStateException("Message dropped because there were no listeners registered.");
      }
      Iterator<EventListener> listeners = sListeners.descendingIterator();
      while (listeners.hasNext()) {
        EventListener listener = listeners.next();
        try {
          if (listener.onMessageReceived(message)) {
            //listener returning true means consume the message
            break;
          }
        } catch (Exception ex) {
          Log.d(TAG, "notifyMessageReceived(): Caught exception while calling listener: " + listener, ex);
=======
    final EventListener[] listeners = cloneListeners();
    if (listeners.length == 0) {
      throw new IllegalStateException("Message dropped because there were no listeners registered.");
    }
    for (int i=listeners.length; --i>=0;) {
      EventListener listener = listeners[i];
      try {
        if (listener.onMessageReceived(message)) {
          //listener returning true means consume the message
          break;
>>>>>>> c8c5d4a7
        }
      } catch (Exception ex) {
        Log.d(TAG, "notifyMessageReceived(): Caught exception while calling listener: " + listener, ex);
      }
    }
  }

  private static void notifyMessageAcknowledged(MMXid from, String originalMessageId) {
<<<<<<< HEAD
    synchronized (sListeners) {
      if (sListeners.isEmpty()) {
        throw new IllegalStateException("Acknowledgement dropped because there were no listeners registered.");
      }
      Iterator<EventListener> listeners = sListeners.descendingIterator();
      while (listeners.hasNext()) {
        EventListener listener = listeners.next();
        try {
          HashSet<String> userToRetrieve = new HashSet<String>();
          userToRetrieve.add(from.getUserId());

          UserCache userCache = UserCache.getInstance();
          userCache.fillCache(userToRetrieve, UserCache.DEFAULT_ACCEPTED_AGE);

          User fromUser = userCache.get(from.getUserId());
          if (listener.onMessageAcknowledgementReceived(fromUser, originalMessageId)) {
            //listener returning true means consume the message
            break;
          }
        } catch (Exception ex) {
          Log.d(TAG, "notifyMessageAcknowledged(): Caught exception while calling listener: " + listener, ex);
=======
    final EventListener[] listeners = cloneListeners();
    if (listeners.length == 0) {
      throw new IllegalStateException("Acknowledgement dropped because there were no listeners registered.");
    }
    for (int i=listeners.length; --i>=0;) {
      EventListener listener = listeners[i];
      try {
        MMXUser fromUser = MMXUser.fromMMXid(from);
        if (listener.onMessageAcknowledgementReceived(fromUser, originalMessageId)) {
          //listener returning true means consume the message
          break;
>>>>>>> c8c5d4a7
        }
      } catch (Exception ex) {
        Log.d(TAG, "notifyMessageAcknowledged(): Caught exception while calling listener: " + listener, ex);
      }
    }
  }

  private static void notifyLoginRequired(LoginReason reason) {
<<<<<<< HEAD
    synchronized (sListeners) {
      Iterator<EventListener> listeners = sListeners.descendingIterator();
      while (listeners.hasNext()) {
        EventListener listener = listeners.next();
        try {
          if (listener.onLoginRequired(reason)) {
            //listener returning true means consume the message
            break;
          }
        } catch (Exception ex) {
          Log.d(TAG, "notifyLoginRequired(): Caught exception while calling listener: " + listener, ex);
=======
    final EventListener[] listeners = cloneListeners();
    for (int i=listeners.length;--i>=0;) {
      EventListener listener = listeners[i];
      try {
        if (listener.onLoginRequired(reason)) {
          //listener returning true means consume the message
          break;
>>>>>>> c8c5d4a7
        }
      } catch (Exception ex) {
        Log.d(TAG, "notifyLoginRequired(): Caught exception while calling listener: " + listener, ex);
      }
    }
  }

  private static void notifyInviteReceived(MMXChannel.MMXInvite invite) {
<<<<<<< HEAD
    synchronized (sListeners) {
      Iterator<EventListener> listeners = sListeners.descendingIterator();
      while (listeners.hasNext()) {
        EventListener listener = listeners.next();
        try {
          if (listener.onInviteReceived(invite)) {
            //listener returning true means consume the message
            break;
          }
        } catch (Exception ex) {
          Log.d(TAG, "notifyInviteReceived(): Caught exception while calling listener: " + listener, ex);
=======
    final EventListener[] listeners = cloneListeners();
    for (int i=listeners.length;--i>=0;) {
      EventListener listener = listeners[i];
      try {
        if (listener.onInviteReceived(invite)) {
          //listener returning true means consume the message
          break;
>>>>>>> c8c5d4a7
        }
      } catch (Exception ex) {
        Log.d(TAG, "notifyInviteReceived(): Caught exception while calling listener: " + listener, ex);
      }
    }
  }

  private static void notifyInviteResponseReceived(MMXChannel.MMXInviteResponse inviteResponse) {
<<<<<<< HEAD
    synchronized (sListeners) {
      Iterator<EventListener> listeners = sListeners.descendingIterator();
      while (listeners.hasNext()) {
        EventListener listener = listeners.next();
        try {
          if (listener.onInviteResponseReceived(inviteResponse)) {
            //listener returning true means consume the message
            break;
          }
        } catch (Exception ex) {
          Log.d(TAG, "notifyInviteResponseReceived(): Caught exception while calling listener: " + listener, ex);
=======
    final EventListener[] listeners = cloneListeners();
    for (int i=listeners.length;--i>=0;) {
      EventListener listener = listeners[i];
      try {
        if (listener.onInviteResponseReceived(inviteResponse)) {
          //listener returning true means consume the message
          break;
>>>>>>> c8c5d4a7
        }
      } catch (Exception ex) {
        Log.d(TAG, "notifyInviteResponseReceived(): Caught exception while calling listener: " + listener, ex);
      }
    }
  }

  /**
   * Helper method to retrieve the Android context.
   *
   * @return the android application context
   */
  static synchronized Context getContext() {
    checkState();
    return sInstance.mContext;
  }

  /**
   * Helper method to retrieve the background thread Handler for
   * MagnetMessage.

   * @return the handler
   */
  static synchronized Handler getHandler() {
    checkState();
    return sInstance.mHandler;
  }

  /**
   * Helper method to retrieve the MMXClient instance.
   *
   * @return the MMXClient instance
   */
  static synchronized MMXClient getMMXClient() {
    checkState();
    return sInstance.mClient;
  }

  /**
   * Retrieves the global MMXListener.
   *
   * @return the global MMXListener
   */
  static synchronized AbstractMMXListener getGlobalListener() {
    return sInstance.mGlobalListener;
  }

  private synchronized static SharedPreferences getSharedPrefs() {
    if (sSharedPrefs == null) {
      sSharedPrefs = MaxCore.getApplicationContext()
              .getSharedPreferences(SHARED_PREFS_NAME, Context.MODE_PRIVATE);
    }
    return sSharedPrefs;
  }

  /**
   * Registers the wakeup broadcast intent.  This is handled internally using
   * Intent.toUri().  This is part of the GCM wakeup functionality of MMX.  There are several
   * prerequisites for this to work properly.  Please see the documentation on how to:<br/>
   *
   * <ol>
   *   <li>Register your application for Google Cloud Messaging and receive a senderId and google API key</li>
   *   <li>Configure your MMX application using the Messaging console.  (You will need the senderId and API key from step 1)</li>
   *   <li>Configure your MMX Android application (download the properties file from the Messaging console and place it in res/raw/</li>
   *   <li>Ensure that your manifest file has the appropriate receiver and permission declarations.  (see developer guide)</li>
   * </ol>
   *
   * @param intent the intent to register
   * @throws IllegalStateException {@link #init(Context, int)} is not called yet
   */
  public synchronized static void registerWakeupBroadcast(Intent intent) {
    //FIXME:  check to see if the broadcast receiver was registered
    getSharedPrefs().edit().putString(PREF_WAKEUP_INTENT_URI,
            intent.toUri(Intent.URI_INTENT_SCHEME)).apply();
  }

  /**
   * Unregisters the wakeup broadcast intent.
   * @throws IllegalStateException {@link #init(Context, int)} is not called yet
   */
  public synchronized static void unregisterWakeupBroadcast() {
    getSharedPrefs().edit().remove(PREF_WAKEUP_INTENT_URI).apply();
  }

  /**
   * Perform the wakeup
   */
  private synchronized static void wakeup(Intent nestedIntent) {
    checkState();
    Context context = sInstance.mContext;
    String intentUri = getSharedPrefs().getString(PREF_WAKEUP_INTENT_URI, null);
    if (intentUri != null) {
      try {
        Intent intent = Intent.parseUri(intentUri, Intent.URI_INTENT_SCHEME);
        intent.setPackage(context.getPackageName()); //only broadcast to the current package
        intent.putExtra(EXTRA_NESTED_INTENT, nestedIntent.toUri(Intent.URI_INTENT_SCHEME));
        Log.d(TAG, "wakeup(): sendBroadcast(): " + intent);
        context.sendBroadcast(intent);
      } catch (Exception e) {
        Log.e(TAG, "wakeup(): unable to perform wakeup with uri string: " + intentUri, e);
      }
    } else {
      Log.i(TAG, "wakeup(): no intent was registered with MMX.registerWakeupBroadcast().  ignoring");
    }
  }

  /**
   * Default implementation for the internal wakeup listener.  This will ultimately cause the
   * intent registered in registerWakeupBroadcast() to be broadcast.
   *
   * @see #registerWakeupBroadcast(Intent)
   */
  public static final class MMXWakeupListener implements MMXClient.MMXWakeupListener {
    public void onWakeupReceived(Context applicationContext, Intent intent) {
      Log.d(TAG, "onWakeupReceived() start");
      wakeup(intent);
    }
  }

  /**
   * This class represents a push message using the Intent interface.  A push
   * message is usually sent from Console, transported by GCM, and received
   * by the Wakeup Receiver.
   */
  public static final class MMXPushMessage {
    private final static String TAG = MMXPushMessage.class.getSimpleName();
    private Intent mIntent;

    /**
     * Parse an intent for a push message.  If the intent is not a valid MMX
     * intent, null will be returned.
     * @param intent The intent from the Wakeup Receiver
     * @return MMXPushMessage or null.
     */
    public static MMXPushMessage parse(Intent intent) {
      String nestedIntent = null;
      try {
        nestedIntent = intent.getStringExtra(MMX.EXTRA_NESTED_INTENT);
        if (nestedIntent == null) {
          return null;
        }
        MMXPushMessage mmxPushMsg = new MMXPushMessage();
        mmxPushMsg.mIntent = Intent.parseUri(nestedIntent, Intent.URI_INTENT_SCHEME);
        return mmxPushMsg;
      } catch (URISyntaxException e) {
        Log.w(TAG, "Ignored the malformed MMX intent: "+nestedIntent);
        return null;
      }
    }

    /**
     * Get the intent that contains the push message.
     * @return The intent.
     */
    public Intent getIntent() {
      return mIntent;
    }

    /**
     * Get the text sent from the Console.
     * @return A text.
     */
    public String getText() {
      return mIntent.getStringExtra(MMXClient.EXTRA_PUSH_BODY);
    }
  }

  /**
   * Retreive the MaxModule for MMX
   * @return the MMX MaxModule
   */
  public static synchronized final MaxModule getModule() {
    if (sModule == null) {
      sModule = new MMXModule();
    }
    return sModule;
  }

  public static class MMXModule implements MaxModule {
    private final String TAG = MMXModule.class.getSimpleName();
    private Context mContext;
    private ApiCallback<Boolean> mCallback;

    private MMXModule() {
    }

    @Override
    public String getName() {
      return MMXModule.class.getSimpleName();
    }

    @Override
    public void onInit(Context context, final Map<String, String> configs,
                       ApiCallback<Boolean> callback) {
      Log.d(TAG, "onInit(): start");
      for (Map.Entry<String,String> entry:configs.entrySet()) {
        Log.d(TAG, "onInit(): key=" + entry.getKey() + ", value=" + entry.getValue());
      }
      mContext = context.getApplicationContext();
      mCallback = callback;

      //map the configs into a clientConfig and init
      MMXClientConfig config = new MaxClientConfig(configs);
      MMX.init(context, config);
    }

    @Override
    public void onAppTokenUpdate(String appToken, String appId, String deviceId) {
      //not implemented for now
      Log.d(TAG, "onAppTokenUpdate(): Not implemented for now.  appId=" + appId +
              ", deviceId=" + deviceId + ", appToken=" + appToken);
    }

    @Override
    public void onUserTokenUpdate(final String userToken, final String userName, final String deviceId) {
      Log.d(TAG, "onUserTokenUpdate(): userName=" + userName +
              ", deviceId=" + deviceId + ", userToken=" + userToken);
      //set the deviceId
      DeviceIdGenerator.setDeviceIdAccessor(mContext, new DeviceIdAccessor() {
        public String getId(Context context) {
          return deviceId;
        }

        public boolean obfuscated() {
          return false;
        }
      });
      if (MMX.getCurrentUser() != null) {
        Log.d(TAG, "onUserTokenUpdate(): already logged in, performing logout/login");
        //if already logged in, need to logout/login again
        MMX.logout(new MMX.OnFinishedListener<Void>() {
          public void onSuccess(Void result) {
            Log.d(TAG, "onUserTokenUpdate(): logout success");
            loginHelper(userName, deviceId, userToken);
          }

          public void onFailure(MMX.FailureCode code, Throwable ex) {
            Log.e(TAG, "onUserTokenUpdate(): logout failure: " + code, ex);
            loginHelper(userName, deviceId, userToken);
          }
        });
      } else {
        loginHelper(userName, deviceId, userToken);
      }
    }

    private void loginHelper(final String userName, final String deviceId,
                             final String userToken) {
      if (userName != null && deviceId != null && userToken != null) {
        MMX.login(userName, userToken.getBytes(), new MMX.OnFinishedListener<Void>() {
          @Override
          public void onSuccess(Void result) {
            Log.d(TAG, "loginHelper(): success");
            if (mCallback != null) {
              mCallback.success(true);
            }
          }

          @Override
          public void onFailure(MMX.FailureCode code, Throwable ex) {
            Log.e(TAG, "loginHelper(): failure=" + code, ex);
            if (mCallback != null) {
              mCallback.failure(new ApiError("Unable to login: " +
                      code, ApiError.API_ERROR_UNEXPECTED, ex));
            }
          }
        });
      }
    }

    @Override
    public void onClose(boolean gracefully) {
      Log.d(TAG, "onClose(): gracefully = " + gracefully);
    }

    @Override
    public void onUserTokenInvalidate() {
      logoutHelper();
    }

    @Override
    public void deInitModule() {
      logoutHelper();
    }

    private void logoutHelper() {
      MMX.logout(new OnFinishedListener<Void>() {
                   @Override
                   public void onSuccess(Void result) {
                     Log.d(TAG, "logoutHelper(): logout successful");
                   }

                   @Override
                   public void onFailure(FailureCode code, Throwable ex) {
                     Log.w(TAG, "logoutHelper(): logout failed: " + code, ex);
                   }
                 }
      );
    }
  }

  private static class MaxClientConfig implements MMXClientConfig {
    private final String TAG = MaxClientConfig.class.getSimpleName();

    private Map<String,String> mConfigs = null;
    private static final String APP_ID = "mmx-appId";
    private static final String APP_API_KEY = "mmx-apiKey";
    private static final String APP_GCM_SENDER_ID = "mmx-gcmSenderId";
    private static final String SECURITY_POLICY = "security-policy";
    private static final String DOMAIN = "mmx-domain";
    private static final String PORT = "mmx-port";
    private static final String HOST = "mmx-host";
    private static final String REST_PORT = "mmx-rest-port";

    private MaxClientConfig(Map<String,String> configs) {
      mConfigs = configs;
    }

    @Override
    public String getAppId() {
      return mConfigs.get(APP_ID);
    }

    @Override
    public String getApiKey() {
      return mConfigs.get(APP_API_KEY);
    }

    @Override
    public String getGcmSenderId() {
      return mConfigs.get(APP_GCM_SENDER_ID);
    }

    @Override
    public String getServerUser() {
      Log.d(TAG, "getServerUser(): NOT IMPLEMENTED");
      return null;
    }

    @Override
    public String getAnonymousSecret() {
      Log.d(TAG, "getAnonymousSecret(): NOT IMPLEMENTED");
      return null;
    }

    @Override
    public String getHost() {
      return mConfigs.get(HOST);
    }

    @Override
    public int getPort() {
      return Integer.parseInt(mConfigs.get(PORT));
    }

    @Override
    public int getRESTPort() {
      return Integer.parseInt(mConfigs.get(REST_PORT));
    }

    @Override
    public String getDomainName() {
      return mConfigs.get(DOMAIN);
    }

    @Override
    public MMXClient.SecurityLevel getSecurityLevel() {
      return MMXClient.SecurityLevel.valueOf(mConfigs.get(SECURITY_POLICY));
    }

    @Override
    public String getDeviceId() {
      Log.d(TAG, "getDeviceId(): NOT IMPLEMENTED");
      return null;
    }

    @Override
    public boolean obfuscateDeviceId() {
      return false;
    }
  }
}

<|MERGE_RESOLUTION|>--- conflicted
+++ resolved
@@ -16,7 +16,6 @@
 
 import java.net.URISyntaxException;
 import java.util.HashSet;
-import java.util.Iterator;
 import java.util.LinkedList;
 import java.util.List;
 import java.util.Map;
@@ -663,28 +662,11 @@
     }
   }
 
-<<<<<<< HEAD
-  private static void notifyMessageSendError(String msgId, MMXMessage.FailureCode code, String text) {
-    synchronized (sListeners) {
-      if (sListeners.isEmpty()) {
-        throw new IllegalStateException("Error dropped because there were no listeners registered.");
-      }
-      Iterator<EventListener> listeners = sListeners.descendingIterator();
-      while (listeners.hasNext()) {
-        EventListener listener = listeners.next();
-        try {
-          if (listener.onMessageSendError(msgId, code, text)) {
-            //listener returning true means consume the message
-            break;
-          }
-        } catch (Exception ex) {
-          Log.d(TAG, "notifyErrorReceived(): Caught exception while calling listener: " + listener, ex);
-=======
   private static EventListener[] cloneListeners() {
     checkState();
-    synchronized (sInstance.mListeners) {
-      EventListener[] result = new EventListener[sInstance.mListeners.size()];
-      return sInstance.mListeners.toArray(result);
+    synchronized (sListeners) {
+      EventListener[] result = new EventListener[sListeners.size()];
+      return sListeners.toArray(result);
     }
   }
 
@@ -699,7 +681,6 @@
         if (listener.onMessageSendError(msgId, code, text)) {
           //listener returning true means consume the message
           break;
->>>>>>> c8c5d4a7
         }
       } catch (Exception ex) {
         Log.d(TAG, "notifyErrorReceived(): Caught exception while calling listener: " + listener, ex);
@@ -708,22 +689,6 @@
   }
 
   private static void notifyMessageReceived(MMXMessage message) {
-<<<<<<< HEAD
-    synchronized (sListeners) {
-      if (sListeners.isEmpty()) {
-        throw new IllegalStateException("Message dropped because there were no listeners registered.");
-      }
-      Iterator<EventListener> listeners = sListeners.descendingIterator();
-      while (listeners.hasNext()) {
-        EventListener listener = listeners.next();
-        try {
-          if (listener.onMessageReceived(message)) {
-            //listener returning true means consume the message
-            break;
-          }
-        } catch (Exception ex) {
-          Log.d(TAG, "notifyMessageReceived(): Caught exception while calling listener: " + listener, ex);
-=======
     final EventListener[] listeners = cloneListeners();
     if (listeners.length == 0) {
       throw new IllegalStateException("Message dropped because there were no listeners registered.");
@@ -734,7 +699,6 @@
         if (listener.onMessageReceived(message)) {
           //listener returning true means consume the message
           break;
->>>>>>> c8c5d4a7
         }
       } catch (Exception ex) {
         Log.d(TAG, "notifyMessageReceived(): Caught exception while calling listener: " + listener, ex);
@@ -743,41 +707,23 @@
   }
 
   private static void notifyMessageAcknowledged(MMXid from, String originalMessageId) {
-<<<<<<< HEAD
-    synchronized (sListeners) {
-      if (sListeners.isEmpty()) {
-        throw new IllegalStateException("Acknowledgement dropped because there were no listeners registered.");
-      }
-      Iterator<EventListener> listeners = sListeners.descendingIterator();
-      while (listeners.hasNext()) {
-        EventListener listener = listeners.next();
-        try {
-          HashSet<String> userToRetrieve = new HashSet<String>();
-          userToRetrieve.add(from.getUserId());
-
-          UserCache userCache = UserCache.getInstance();
-          userCache.fillCache(userToRetrieve, UserCache.DEFAULT_ACCEPTED_AGE);
-
-          User fromUser = userCache.get(from.getUserId());
-          if (listener.onMessageAcknowledgementReceived(fromUser, originalMessageId)) {
-            //listener returning true means consume the message
-            break;
-          }
-        } catch (Exception ex) {
-          Log.d(TAG, "notifyMessageAcknowledged(): Caught exception while calling listener: " + listener, ex);
-=======
     final EventListener[] listeners = cloneListeners();
     if (listeners.length == 0) {
-      throw new IllegalStateException("Acknowledgement dropped because there were no listeners registered.");
-    }
+        throw new IllegalStateException("Acknowledgement dropped because there were no listeners registered.");
+      }
     for (int i=listeners.length; --i>=0;) {
       EventListener listener = listeners[i];
       try {
-        MMXUser fromUser = MMXUser.fromMMXid(from);
+        HashSet<String> userToRetrieve = new HashSet<String>();
+        userToRetrieve.add(from.getUserId());
+
+        UserCache userCache = UserCache.getInstance();
+        userCache.fillCache(userToRetrieve, UserCache.DEFAULT_ACCEPTED_AGE);
+
+        User fromUser = userCache.get(from.getUserId());
         if (listener.onMessageAcknowledgementReceived(fromUser, originalMessageId)) {
           //listener returning true means consume the message
           break;
->>>>>>> c8c5d4a7
         }
       } catch (Exception ex) {
         Log.d(TAG, "notifyMessageAcknowledged(): Caught exception while calling listener: " + listener, ex);
@@ -786,19 +732,6 @@
   }
 
   private static void notifyLoginRequired(LoginReason reason) {
-<<<<<<< HEAD
-    synchronized (sListeners) {
-      Iterator<EventListener> listeners = sListeners.descendingIterator();
-      while (listeners.hasNext()) {
-        EventListener listener = listeners.next();
-        try {
-          if (listener.onLoginRequired(reason)) {
-            //listener returning true means consume the message
-            break;
-          }
-        } catch (Exception ex) {
-          Log.d(TAG, "notifyLoginRequired(): Caught exception while calling listener: " + listener, ex);
-=======
     final EventListener[] listeners = cloneListeners();
     for (int i=listeners.length;--i>=0;) {
       EventListener listener = listeners[i];
@@ -806,7 +739,6 @@
         if (listener.onLoginRequired(reason)) {
           //listener returning true means consume the message
           break;
->>>>>>> c8c5d4a7
         }
       } catch (Exception ex) {
         Log.d(TAG, "notifyLoginRequired(): Caught exception while calling listener: " + listener, ex);
@@ -815,19 +747,6 @@
   }
 
   private static void notifyInviteReceived(MMXChannel.MMXInvite invite) {
-<<<<<<< HEAD
-    synchronized (sListeners) {
-      Iterator<EventListener> listeners = sListeners.descendingIterator();
-      while (listeners.hasNext()) {
-        EventListener listener = listeners.next();
-        try {
-          if (listener.onInviteReceived(invite)) {
-            //listener returning true means consume the message
-            break;
-          }
-        } catch (Exception ex) {
-          Log.d(TAG, "notifyInviteReceived(): Caught exception while calling listener: " + listener, ex);
-=======
     final EventListener[] listeners = cloneListeners();
     for (int i=listeners.length;--i>=0;) {
       EventListener listener = listeners[i];
@@ -835,7 +754,6 @@
         if (listener.onInviteReceived(invite)) {
           //listener returning true means consume the message
           break;
->>>>>>> c8c5d4a7
         }
       } catch (Exception ex) {
         Log.d(TAG, "notifyInviteReceived(): Caught exception while calling listener: " + listener, ex);
@@ -844,19 +762,6 @@
   }
 
   private static void notifyInviteResponseReceived(MMXChannel.MMXInviteResponse inviteResponse) {
-<<<<<<< HEAD
-    synchronized (sListeners) {
-      Iterator<EventListener> listeners = sListeners.descendingIterator();
-      while (listeners.hasNext()) {
-        EventListener listener = listeners.next();
-        try {
-          if (listener.onInviteResponseReceived(inviteResponse)) {
-            //listener returning true means consume the message
-            break;
-          }
-        } catch (Exception ex) {
-          Log.d(TAG, "notifyInviteResponseReceived(): Caught exception while calling listener: " + listener, ex);
-=======
     final EventListener[] listeners = cloneListeners();
     for (int i=listeners.length;--i>=0;) {
       EventListener listener = listeners[i];
@@ -864,7 +769,6 @@
         if (listener.onInviteResponseReceived(inviteResponse)) {
           //listener returning true means consume the message
           break;
->>>>>>> c8c5d4a7
         }
       } catch (Exception ex) {
         Log.d(TAG, "notifyInviteResponseReceived(): Caught exception while calling listener: " + listener, ex);
