--- conflicted
+++ resolved
@@ -929,7 +929,6 @@
    * @see #registerWakeupBroadcast(Context, Intent)
    */
   public static final class MMXWakeupListener implements MMXClient.MMXWakeupListener {
-<<<<<<< HEAD
     public void onWakeupReceived(Context applicationContext, Intent intent) {
       Log.d(TAG, "onWakeupReceived() start");
       wakeup(applicationContext, intent);
@@ -945,56 +944,44 @@
     private final static String TAG = MMXPushMessage.class.getSimpleName();
     private Intent mIntent;
 
-=======
->>>>>>> 1093b957
-    /**
-     * This class represents a push message using the Intent interface.  A push
-     * message is usually sent from Console, transported by GCM, and received
-     * by the Wakeup Receiver.
-     * @deprecated com.magnet.mmx.client.api.MMXPushEvent
-     */
-    public static final class MMXPushMessage {
-      private final static String TAG = MMXPushMessage.class.getSimpleName();
-      private Intent mIntent;
-    
-      /**
-       * Parse an intent for a push message.  If the intent is not a valid MMX
-       * intent, null will be returned.
-       * @param intent The intent from the Wakeup Receiver
-       * @return MMXPushMessage or null.
-       */
-      public static MMXPushMessage parse(Intent intent) {
-        String nestedIntent = null;
-        try {
-          nestedIntent = intent.getStringExtra(MMX.EXTRA_NESTED_INTENT);
-          if (nestedIntent == null) {
-            return null;
-          }
-          MMXPushMessage mmxPushMsg = new MMXPushMessage();
-          mmxPushMsg.mIntent = Intent.parseUri(nestedIntent, Intent.URI_INTENT_SCHEME);
-          return mmxPushMsg;
-        } catch (URISyntaxException e) {
-          Log.w(TAG, "Ignored the malformed MMX intent: "+nestedIntent);
+    /**
+     * Parse an intent for a push message.  If the intent is not a valid MMX
+     * intent, null will be returned.
+     * @param intent The intent from the Wakeup Receiver
+     * @return MMXPushMessage or null.
+     */
+    public static MMXPushMessage parse(Intent intent) {
+      String nestedIntent = null;
+      try {
+        nestedIntent = intent.getStringExtra(MMX.EXTRA_NESTED_INTENT);
+        if (nestedIntent == null) {
           return null;
         }
-      }
-    
-      /**
-       * Get the intent that contains the push message.
-       * @return The intent.
-       */
-      public Intent getIntent() {
-        return mIntent;
-      }
-    
-      /**
-       * Get the text sent from the Console.
-       * @return A text.
-       */
-      public String getText() {
-        return mIntent.getStringExtra(MMXClient.EXTRA_PUSH_BODY);
-      }
-    }
+        MMXPushMessage mmxPushMsg = new MMXPushMessage();
+        mmxPushMsg.mIntent = Intent.parseUri(nestedIntent, Intent.URI_INTENT_SCHEME);
+        return mmxPushMsg;
+      } catch (URISyntaxException e) {
+        Log.w(TAG, "Ignored the malformed MMX intent: "+nestedIntent);
+        return null;
+      }
+    }
+
+    /**
+     * Get the intent that contains the push message.
+     * @return The intent.
+     */
+    public Intent getIntent() {
+      return mIntent;
+    }
+
+    /**
+     * Get the text sent from the Console.
+     * @return A text.
+     */
+    public String getText() {
+      return mIntent.getStringExtra(MMXClient.EXTRA_PUSH_BODY);
+    }
+  }
 
     public void onWakeupReceived(Context applicationContext, Intent intent) {
       Log.d(TAG, "onWakeupReceived() start");
