--- conflicted
+++ resolved
@@ -557,15 +557,6 @@
    * Get the subscribers to a topic.
    * 
    * @param topic a topic name
-<<<<<<< HEAD
-   * @param limit maximum number of subscribers to be returned
-   * @return A result set with a total count of subscribers.
-   */
-  public MMXResult<List<UserInfo>> getSubscribers(MMXTopic topic, int limit)
-          throws MMXException {
-    checkDestroyed();
-    return mPubSubManager.getSubscribers(topic, limit);
-=======
    * @param offset offset of subscribers to be returned
    * @param limit maximum number of subscribers to be returned
    * @return A result set with a total count of subscribers.
@@ -574,7 +565,6 @@
           throws MMXException {
     checkDestroyed();
     return mPubSubManager.getSubscribers(topic, offset, limit);
->>>>>>> 69f9a55a
   }
   
   @Override
