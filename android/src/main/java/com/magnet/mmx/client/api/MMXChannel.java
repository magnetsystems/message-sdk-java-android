--- conflicted
+++ resolved
@@ -935,54 +935,6 @@
           listener.onSuccess(result);
         }
       }
-<<<<<<< HEAD
-=======
-
-      @Override
-      public void onException(Throwable exception) {
-        if (listener != null) {
-          listener.onFailure(FailureCode.fromMMXFailureCode(FailureCode.DEVICE_ERROR, exception), exception);
-        }
-      }
-    };
-    task.execute();
-  }
-  
-  /**
-   * Get all public channels.
-   * @param listener the listener for getting the channels
-   */
-  public static void getAllPublicChannels(final OnFinishedListener<List<MMXChannel>> listener) {
-    getChannels(ListType.global, listener);
-  }
-  
-  /**
-   * Get all private channels created by the current user.
-   * @param listener the listener for getting the channels
-   */
-  public static void getAllPrivateChannels(final OnFinishedListener<List<MMXChannel>> listener) {
-    getChannels(ListType.personal, listener);
-  }
-  
-  private static void getChannels(final ListType listType,
-                        final OnFinishedListener<List<MMXChannel>> listener) {
-    MMXTask<List<MMXChannel>> task = new MMXTask<List<MMXChannel>>(
-        MMX.getMMXClient(), MMX.getHandler()) {
-      @Override
-      public List<MMXChannel> doRun(MMXClient mmxClient) throws Throwable {
-        MMXPubSubManager psm = mmxClient.getPubSubManager();
-        List<MMXTopicInfo> infos = psm.listTopics(null, listType, false);
-        return fromTopicInfos(infos, null);
-      }
-      
-      @Override
-      public void onResult(List<MMXChannel> result) {
-        //build the query result
-        if (listener != null) {
-          listener.onSuccess(result);
-        }
-      }
->>>>>>> cb8255e7
 
       @Override
       public void onException(Throwable exception) {
@@ -995,7 +947,7 @@
     };
     task.execute();
   }
-
+  
   /**
    * Get all public channels with pagination.
    * @param offset the offset of results to return
