--- conflicted
+++ resolved
@@ -1012,22 +1012,6 @@
    */
   public static void findByName(final String startsWith, final int offset, final int limit,
                                 final OnFinishedListener<ListResult<MMXChannel>> listener) {
-<<<<<<< HEAD
-=======
-    if (startsWith == null || startsWith.equals("")) {
-      final IllegalArgumentException ex = new IllegalArgumentException("Cannot find by NULL or empty string");
-      if (listener == null) {
-        throw ex;
-      } else {
-        MMX.getHandler().post(new Runnable() {
-          public void run() {
-            listener.onFailure(FailureCode.fromMMXFailureCode(FailureCode.BAD_REQUEST, null), ex);
-          }
-        });
-      }
-      return;
-    }
->>>>>>> 26b0a568
     MMXTask<ListResult<MMXChannel>> task = new MMXTask<ListResult<MMXChannel>>(
             MMX.getMMXClient(), MMX.getHandler()) {
       @Override
