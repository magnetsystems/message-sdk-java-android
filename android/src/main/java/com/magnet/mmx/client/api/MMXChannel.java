/*   Copyright (c) 2015 Magnet Systems, Inc.
 *
 *  Licensed under the Apache License, Version 2.0 (the "License");
 *  you may not use this file except in compliance with the License.
 *  You may obtain a copy of the License at
 *
 *      http://www.apache.org/licenses/LICENSE-2.0
 *
 *  Unless required by applicable law or agreed to in writing, software
 *  distributed under the License is distributed on an "AS IS" BASIS,
 *  WITHOUT WARRANTIES OR CONDITIONS OF ANY KIND, either express or implied.
 *  See the License for the specific language governing permissions and
 *  limitations under the License.
 */
package com.magnet.mmx.client.api;

import java.util.ArrayList;
import java.util.Arrays;
import java.util.Date;
import java.util.HashMap;
import java.util.HashSet;
import java.util.List;
import java.util.Map;
import java.util.Set;

import com.magnet.max.android.User;
import com.magnet.mmx.client.MMXClient;
import com.magnet.mmx.client.MMXPubSubManager;
import com.magnet.mmx.client.MMXTask;
import com.magnet.mmx.client.common.Log;
import com.magnet.mmx.client.common.MMXException;
import com.magnet.mmx.client.common.MMXGlobalTopic;
import com.magnet.mmx.client.common.MMXPersonalTopic;
import com.magnet.mmx.client.common.MMXResult;
import com.magnet.mmx.client.common.MMXSubscription;
import com.magnet.mmx.client.common.MMXTopicInfo;
import com.magnet.mmx.client.common.MMXTopicSearchResult;
import com.magnet.mmx.client.common.MMXUserTopic;
import com.magnet.mmx.protocol.MMXStatus;
import com.magnet.mmx.protocol.MMXTopic;
import com.magnet.mmx.protocol.MMXTopicOptions;
import com.magnet.mmx.protocol.SearchAction;
import com.magnet.mmx.protocol.StatusCode;
import com.magnet.mmx.protocol.TopicAction;
import com.magnet.mmx.protocol.TopicAction.ListType;
import com.magnet.mmx.protocol.TopicSummary;
import com.magnet.mmx.protocol.UserInfo;
import com.magnet.mmx.util.TimeUtil;

/**
 * The MMXChannel class uses the underneath pub/sub technology to provide
 * powerful communication paradigms. Caller uses this class for forum
 * discussions, private one-to-one chat, private group chat, 
 * one-to-many announcement, or many-to-one personal messaging.  A private
 * channel can also be used as a private persistent storage.  After an
 * {@link MMX.EventListener} is registered to {@link MMX}, caller usually does
 * <ol>
 *  <li>locate a channel by
 *    <ul>
 *      <li>{@link #create(String, String, boolean, PublishPermission, OnFinishedListener)}</li>
 *      <li>{@link #findPublicChannelsByName(String, Integer, Integer, OnFinishedListener)}</li>
 *      <li>{@link #findPrivateChannelsByName(String, Integer, Integer, OnFinishedListener)}</li>
 *      <li>{@link #findByTags(Set, Integer, Integer, OnFinishedListener)}</li>
 *      <li>{@link #getPublicChannel(String, OnFinishedListener)}</li>
 *      <li>{@link #getPrivateChannel(String, OnFinishedListener)}</li>
 *    </ul>
 *  <li>subscribe to a channel by {@link #subscribe(OnFinishedListener)}</li>
 *  <li>publish a message to the channel by {@link #publish(Map, OnFinishedListener)}</li>
 * </ol>
 * The channel owner may invite people to a channel via
 * <ul>
 * <li>{@link #inviteUser(User, String, OnFinishedListener)}</li>
 * <li>{@link #inviteUsers(Set, String, OnFinishedListener)}</li>
 * </ul>
 */
public class MMXChannel {
  private static final String TAG = MMXChannel.class.getSimpleName();
  private static final int DEFAULT_LIMIT = 5000;  //this is enforced by the server

  /**
   * Describes the publishing permissions for this channel.
   *
   * @see #create(String, String, boolean, PublishPermission, OnFinishedListener)
   */
  public enum PublishPermission {
    /**
     * Only the owner can publish
     */
    OWNER_ONLY(TopicAction.PublisherType.owner),
    /**
     * Only the owner and subscribers can publish
     */
    SUBSCRIBER(TopicAction.PublisherType.subscribers),
    /**
     * Anyone can publish
     */
    ANYONE(TopicAction.PublisherType.anyone);

    private final TopicAction.PublisherType type;
    PublishPermission(TopicAction.PublisherType type) {
      this.type = type;
    }

    private static PublishPermission fromPublisherType(TopicAction.PublisherType type) {
      switch (type) {
        case anyone:
          return ANYONE;
        case owner:
          return OWNER_ONLY;
        case subscribers:
          return SUBSCRIBER;
      }
      Log.w(TAG, "Role.fromPublisherType():  Unknown publisher type: " + type + ".  Returning ANYONE");
      return ANYONE;
    }
  };

  /**
   * Failure codes for the MMXChannel class.
   */
  public static class FailureCode extends MMX.FailureCode {
    public static final FailureCode CHANNEL_EXISTS = new FailureCode(409, "CHANNEL_EXISTS");
    public static final FailureCode CONTENT_TOO_LARGE = new FailureCode(413, "CONTENT_TOO_LARGE");
    public static final FailureCode CHANNEL_FORBIDDEN = new FailureCode(403, "CHANNEL_FORBIDDEN");
    public static final FailureCode CHANNEL_NOT_FOUND = new FailureCode(404, "CHANNEL_NOT_FOUND");
    public static final FailureCode CHANNEL_NOT_AUTHORIZED = new FailureCode(401, "CHANNEL_NOT_AUTHROIZED");
    public static final FailureCode SUBSCRIPTION_NOT_FOUND = new FailureCode(404, "SUBSCRIPTION_NOT_FOUND");
    public static final FailureCode SUBSCRIPTION_INVALID_ID = new FailureCode(406, "SUBSCRIPTION_INVALID_ID");
    public static final FailureCode INVALID_INVITEE = new FailureCode(403, "INVALID_INVITEE");

    FailureCode(int value, String description) {
      super(value, description);
    }

    FailureCode(MMX.FailureCode code) { super(code); }

    static FailureCode fromMMXFailureCode(MMX.FailureCode code, Throwable throwable) {
      if (throwable != null)
        Log.d(TAG, "fromMMXFailureCode() ex="+throwable.getClass().getName());
      else
        Log.d(TAG, "fromMMXFailureCode() ex=null");
      if (throwable instanceof MMXException) {
        return new FailureCode(((MMXException) throwable).getCode(), throwable.getMessage());
      } else {
        return new FailureCode(code);
      }
    }
  }

  /**
   * The OnFinishedListener for MMXChannel methods.
   *
   * @param <T> The type of the onSuccess result
   */
  public static abstract class OnFinishedListener<T> implements IOnFinishedListener<T, FailureCode> {
    /**
     * Called when the operation completes successfully
     *
     * @param result the result of the operation
     */
    public abstract void onSuccess(T result);

    /**
     * Called if the operation fails
     *
     * @param code the failure code
     * @param throwable the throwable associated with this failure (may be null)
     */
    public abstract void onFailure(FailureCode code, Throwable throwable);
  }

  /**
   * The builder for a MMXChannel object
   *
   */
  static final class Builder {
    private MMXChannel mChannel;

    public Builder() {
      mChannel = new MMXChannel();
    }

    /**
     * Set the name of this channel. It is a required property.
     *
     * @param name the non-null name
     * @return this Builder object
     */
    public Builder name(String name) {
      mChannel.name(name);
      return this;
    }

    /**
     * Set the summary of this channel.  It is a required property.
     *
     * @param summary the non-null summary
     * @return this Builder object
     */
    public Builder summary(String summary) {
      mChannel.summary(summary);
      return this;
    }

    /**
     * Set the owner's user identifier for this channel
     *
     * @param ownerId the owner userId
     * @return this Builder object
     */
    Builder ownerId(String ownerId) {
      mChannel.ownerId(ownerId);
      return this;
    }

    /**
     * Set the number of messages for this channel
     *
     * @param numberOfMessages the number of messages
     * @return this Builder object
     */
    Builder numberOfMessages(Integer numberOfMessages) {
      mChannel.numberOfMessages(numberOfMessages);
      return this;
    }

    /**
     * Set the last active time for this channel
     *
     * @param lastTimeActive the last active time
     * @return this Builder object
     */
    Builder lastTimeActive(Date lastTimeActive) {
      mChannel.lastTimeActive(lastTimeActive);
      return this;
    }

    /**
     * Set the subscribed flag for this channel
     *
     * @param subscribed the subscribed flag
     * @return this Builder object
     */
    Builder subscribed(Boolean subscribed) {
      mChannel.subscribed(subscribed);
      return this;
    }

    /**
     * Set the public flag for this channel
     *
     * @param isPublic the public flag
     * @return this Builder object
     */
    public Builder setPublic(boolean isPublic) {
      mChannel.setPublic(isPublic);
      return this;
    }

    Builder publishPermission(PublishPermission publishPermission) {
      mChannel.setPublishPermission(publishPermission);
      return this;
    }

    /**
     * Set the creation date for this channel
     *
     * @param creationDate the creation date
     * @return this Builder object
     */
    Builder creationDate(Date creationDate) {
      mChannel.creationDate(creationDate);
      return this;
    }

    /**
     * Build the channel object
     *
     * @return the channel
     */
    public MMXChannel build() {
      return mChannel;
    }
  }

  private String mName;
  private String mSummary;
  private String mOwnerId;
  private Integer mNumberOfMessages;
  private Date mLastTimeActive;
  private boolean mPublic;
  private PublishPermission mPublishPermission;
  private Boolean mSubscribed;
  private Date mCreationDate;

  /**
   * Default constructor
   */
  private MMXChannel() {

  }

  /**
   * Set the name of this channel
   *
   * @param name the name
   * @return this MMXChannel object
   */
  MMXChannel name(String name) {
    this.mName = name;
    return this;
  }

  /**
   * The name of this channel
   *
   * @return the name
   */
  public String getName() {
    return mName;
  }

  /**
   * Set the summary of this channel
   *
   * @param summary the summary
   * @return this MMXChannel object
   */
  MMXChannel summary(String summary) {
    this.mSummary = summary;
    return this;
  }

  /**
   * The summary for this channel
   *
   * @return the summary
   */
  public String getSummary() {
    return mSummary;
  }

  /**
   * Set the owner for this channel
   *
   * @param ownerId the owner userId
   * @return this MMXChannel object
   */
  MMXChannel ownerId(String ownerId) {
    mOwnerId = ownerId;
    return this;
  }

  /**
   * The owner for this channel
   *
   * @return the owner, null if not yet retrieved
   */
  public String getOwnerId() {
    return mOwnerId;
  }

  /**
   * Set the number of messages for this channel
   *
   * @param numberOfMessages the number of messages
   * @return this MMXChannel object
   */
  MMXChannel numberOfMessages(Integer numberOfMessages) {
    mNumberOfMessages = numberOfMessages;
    return this;
  }

  /**
   * The number of messages for this channel
   *
   * @return the number of messages, null if not yet retrieved
   */
  public Integer getNumberOfMessages() {
    return mNumberOfMessages;
  }

  /**
   * Set the last active time for this channel
   *
   * @param lastTimeActive the last active time
   * @return this MMXChannel object
   */
  MMXChannel lastTimeActive(Date lastTimeActive) {
    mLastTimeActive = lastTimeActive;
    return this;
  }

  /**
   * The last active time for this channel
   *
   * @return the last active time, null if not yet retrieved
   */
  public Date getLastTimeActive() {
    return mLastTimeActive;
  }

  /**
   * Set the creation date for this channel
   *
   * @param creationDate
   * @return this MMXChannel object
   */
  MMXChannel creationDate(Date creationDate) {
    mCreationDate = creationDate;
    return this;
  }

  /**
   * The creation date for this channel
   *
   * @return the creation date
   */
  public Date getCreationDate() {
    return mCreationDate;
  }

  /**
   * The tags for this channel.  Possible failure code is:
   * {@link FailureCode#CHANNEL_NOT_FOUND} for no such channel.
   *
   * @param listener the success/failure listener for this call
   */
  public void getTags(final OnFinishedListener<HashSet<String>> listener) {
    MMXTask<HashSet<String>> task = new MMXTask<HashSet<String>>(MMX.getMMXClient(), MMX.getHandler()) {
      @Override
      public HashSet<String> doRun(MMXClient mmxClient) throws Throwable {
        validateClient(mmxClient);
        MMXPubSubManager psm = mmxClient.getPubSubManager();
        TopicAction.TopicTags topicTags = psm.getAllTags(getMMXTopic());
        return topicTags.getTags() != null ?
                new HashSet<String>(topicTags.getTags()) : null;
      }

      @Override
      public void onException(final Throwable exception) {
        MMX.getCallbackHandler().post(new Runnable() {
          public void run() {
            listener.onFailure(FailureCode.fromMMXFailureCode(FailureCode.DEVICE_ERROR, exception), exception);
          }
        });
      }

      @Override
      public void onResult(final HashSet<String> result) {
        MMX.getCallbackHandler().post(new Runnable() {
          public void run() {
            listener.onSuccess(result);
          }
        });
      }
    };
    task.execute();
  }

  /**
   * Set the tags for this channel.  Possible failure codes are:
   * {@link FailureCode#CHANNEL_NOT_FOUND} for no such channel,
   * {@link FailureCode#SERVER_ERROR} for server error.
   *
   * @param tags the tags for this channel or null to remove all tags
   * @param listener the success/failure listener for this call
   */
  public void setTags(final HashSet<String> tags, final OnFinishedListener<Void> listener) {
    MMXTask<MMXStatus> task = new MMXTask<MMXStatus>(MMX.getMMXClient(), MMX.getHandler()) {
      @Override
      public MMXStatus doRun(MMXClient mmxClient) throws Throwable {
        MMXPubSubManager psm = mmxClient.getPubSubManager();
        return psm.setAllTags(getMMXTopic(), tags != null ? new ArrayList<String>(tags) : null);
      }

      @Override
      public void onException(final Throwable exception) {
        MMX.getCallbackHandler().post(new Runnable() {
          public void run() {
            listener.onFailure(FailureCode.fromMMXFailureCode(FailureCode.DEVICE_ERROR, exception), exception);
          }
        });
      }

      @Override
      public void onResult(MMXStatus result) {
        if (result.getCode() == MMXStatus.SUCCESS) {
          MMX.getCallbackHandler().post(new Runnable() {
            public void run() {
              listener.onSuccess(null);
            }
          });
        } else {
          Log.e(TAG, "setTags(): received bad status from server: " + result);
          MMX.getCallbackHandler().post(new Runnable() {
            public void run() {
              listener.onFailure(FailureCode.fromMMXFailureCode(FailureCode.SERVER_ERROR, null), null);
            }
          });
        }
      }
    };
    task.execute();
  }

  private static MMXTopic getMMXTopic(boolean isPublic, String name, String ownerUsername) {
    if (isPublic) {
      return new MMXGlobalTopic(name);
    } else if (ownerUsername == null) {
      return new MMXPersonalTopic(name);
    } else {
      return new MMXUserTopic(ownerUsername, name);
    }
  }

  MMXTopic getMMXTopic() {
    return getMMXTopic(isPublic(), getName(), getOwnerId());
  }

  /**
   * Retrieve all of the messages for this channel within date range.  Possible
   * failure codes are: {@link FailureCode#CHANNEL_NOT_FOUND} for no such channel,
   * {@link FailureCode#CHANNEL_FORBIDDEN} for insufficient rights.
   *
   * @param startDate filter based on start date, or null for no filter
   * @param endDate filter based on end date, or null for no filter
   * @param limit the maximum number of messages to return
   * @param offset the offset of messages to return
   * @param ascending the chronological sort order of the results
   * @param listener the listener for the results of this operation
   */
  public void getMessages(final Date startDate, final Date endDate, final Integer limit, final Integer offset,
                          final boolean ascending, final OnFinishedListener<ListResult<MMXMessage>> listener) {
    final MMXTopic topic = getMMXTopic();
    MMXTask<ListResult<com.magnet.mmx.client.common.MMXMessage>> task =
            new MMXTask<ListResult<com.magnet.mmx.client.common.MMXMessage>> (MMX.getMMXClient(), MMX.getHandler()) {
      @Override
      public ListResult<com.magnet.mmx.client.common.MMXMessage> doRun(MMXClient mmxClient) throws Throwable {
        validateClient(mmxClient);
        MMXPubSubManager psm = mmxClient.getPubSubManager();
        MMXResult<List<com.magnet.mmx.client.common.MMXMessage>> messages =
                psm.getItems(topic, new TopicAction.FetchOptions()
                        .setSince(startDate)
                        .setUntil(endDate)
                        .setOffset(offset != null ? offset : 0)
                        .setMaxItems(limit != null ? limit : DEFAULT_LIMIT).setAscending(ascending));
        return new ListResult<com.magnet.mmx.client.common.MMXMessage>(
            messages.getTotal(), messages.getResult());
      }

      @Override
      public void onException(final Throwable exception) {
        if (listener != null) {
          MMX.getCallbackHandler().post(new Runnable() {
            public void run() {
              listener.onFailure(FailureCode.fromMMXFailureCode(FailureCode.DEVICE_ERROR, exception), exception);
            }
          });
        }
      }

      @Override
      public void onResult(final ListResult<com.magnet.mmx.client.common.MMXMessage> result) {
        if (listener == null) {
          return;
        }
        final ArrayList<MMXMessage> resultList = new ArrayList<MMXMessage>();
        if (result != null && result.items.size() > 0) {
          //convert MMXMessages
          for (com.magnet.mmx.client.common.MMXMessage message : result.items) {
            resultList.add(MMXMessage.fromMMXMessage(getMMXTopic(), message));
          }
        }
        MMX.getCallbackHandler().post(new Runnable() {
          public void run() {
            listener.onSuccess(new ListResult<MMXMessage>(result.totalCount, resultList));
          }
        });
      }
    };
    task.execute();
  }
  
  /**
   * @hide
   * Retrieve the messages from this channel by message ID.
   * @param ids A set of message ID's
   * @param listener the listener for the results of this operation
   */
  public void getMessages(final Set<String> ids, final OnFinishedListener<Map<String, MMXMessage>> listener) {
    final MMXTopic topic = getMMXTopic();
    MMXTask<Map<String, com.magnet.mmx.client.common.MMXMessage>> task =
            new MMXTask<Map<String, com.magnet.mmx.client.common.MMXMessage>> (MMX.getMMXClient(), MMX.getHandler()) {
      @Override
      public Map<String, com.magnet.mmx.client.common.MMXMessage> doRun(MMXClient mmxClient) throws Throwable {
        validateClient(mmxClient);
        MMXPubSubManager psm = mmxClient.getPubSubManager();
        List<String> idList = Arrays.asList(ids.toArray(new String[ids.size()]));
        Map<String, com.magnet.mmx.client.common.MMXMessage> messages =
                psm.getItemsByIds(topic, idList);
        return messages;
      }

      @Override
      public void onException(final Throwable exception) {
        if (listener != null) {
          MMX.getCallbackHandler().post(new Runnable() {
            public void run() {
              listener.onFailure(FailureCode.fromMMXFailureCode(FailureCode.DEVICE_ERROR, exception), exception);
            }
          });
        }
      }

      @Override
      public void onResult(Map<String, com.magnet.mmx.client.common.MMXMessage> result) {
        if (listener == null) {
          return;
        }
        final Map<String, MMXMessage> resultMap = new HashMap<>();
        if (result != null && result.size() > 0) {
          //convert MMXMessages
          for (Map.Entry<String, com.magnet.mmx.client.common.MMXMessage> entry : result.entrySet()) {
            resultMap.put(entry.getKey(),
                    MMXMessage.fromMMXMessage(getMMXTopic(), entry.getValue()));
          }
        }
        MMX.getCallbackHandler().post(new Runnable() {
          public void run() {
            listener.onSuccess(resultMap);
          }
        });
      }
    };
    task.execute();
  }
  
  /**
   * @hide
   * Delete the messages from this channel by the message ID.  Only the publisher
   * of the message can delete it.  The results contain a map of message ID as
   * key and status code as value.
   * @param ids A set of message ID's
   * @param listener the listener for the results of this operation
   */
  public void deleteMessages(final Set<String> ids,
                              final OnFinishedListener<Map<String, Integer>> listener) {
    final MMXTopic topic = getMMXTopic();
    MMXTask<Map<String, Integer>> task =
            new MMXTask<Map<String, Integer>> (MMX.getMMXClient(), MMX.getHandler()) {
      @Override
      public Map<String, Integer> doRun(MMXClient mmxClient) throws Throwable {
        validateClient(mmxClient);
        MMXPubSubManager psm = mmxClient.getPubSubManager();
        List<String> idList = Arrays.asList(ids.toArray(new String[ids.size()]));
        Map<String, Integer> results = psm.deleteItemsByIds(topic, idList);
        return results;
      }

      @Override
      public void onException(final Throwable exception) {
        if (listener != null) {
          MMX.getCallbackHandler().post(new Runnable() {
            public void run() {
              listener.onFailure(FailureCode.fromMMXFailureCode(
                      FailureCode.DEVICE_ERROR, exception), exception);
            }
          });
        }
      }

      @Override
      public void onResult(final Map<String, Integer> result) {
        if (listener != null) {
          MMX.getCallbackHandler().post(new Runnable() {
            public void run() {
              listener.onSuccess(result);
            }
          });
        }
      }
    };
    task.execute();
  }

  /**
   * Set the subscribed flag for this channel
   *
   * @param subscribed the subscribed flag
   * @return this MMXChannel object
   */
  MMXChannel subscribed(Boolean subscribed) {
    mSubscribed = subscribed;
    return this;
  }

  /**
   * Whether or not the current user is subscribed
   *
   * @return Boolean.TRUE if subscribed, null if not yet retrieved
   */
  public Boolean isSubscribed() {
    return mSubscribed;
  }

  /**
   * Whether or not the current user can publish to this channel
   *
   * @return true if the current user is allowed to publish to this channel
   */
  public boolean canPublish() {
    if (mPublishPermission == null) {
      throw new IllegalStateException("MMXChannel.canPublish(): " +
              "The publish permission cannot be null.  " +
              "This channel was improperly constructed.");
    }
    switch (mPublishPermission) {
      case OWNER_ONLY:
        return getOwnerId().equalsIgnoreCase(MMX.getCurrentUser().getUserIdentifier());
      case SUBSCRIBER:
        return isSubscribed();
      case ANYONE:
        return true;
      default:
        throw new IllegalArgumentException("MMXChannel.canPublish(): " +
                "Unknown publish permission type: " + mPublishPermission);
    }
  }

  /**
   * Set the public flag for this channel
   *
   * @param isPublic the public flag
   * @return this MMXChannel object
   */
  MMXChannel setPublic(boolean isPublic) {
    mPublic = isPublic;
    return this;
  }

  /**
   * Whether or not the current channel is public
   *
   * @return true if public, false if private
   */
  public boolean isPublic() {
    return mPublic;
  }

  MMXChannel setPublishPermission(PublishPermission publishPermission) {
    mPublishPermission = publishPermission;
    return this;
  }

  /**
   * Who can publish to this channel
   *
   * @see com.magnet.mmx.client.api.MMXChannel.PublishPermission
   * @return the PublishPermission for this channel
   */
  public PublishPermission getPublishPermission() {
    return mPublishPermission;
  }

  /**
   * Create a channel.  Upon successful completion, the current user
   * automatically subscribes to the channel.
   * Possible failure codes are: {@link FailureCode#BAD_REQUEST} for invalid
   * channel name, {@value FailureCode#CHANNEL_EXISTS} for existing channel.
   *
   * @param name the name of the channel
   * @param summary the channel summary
   * @param isPublic whether or not this channel is public
   * @param publishPermission who can publish to this topic
   * @param listener the listener for the newly created channel
   */
  public static void create(final String name, final String summary,
                            final boolean isPublic, final PublishPermission publishPermission,
                            final OnFinishedListener<MMXChannel> listener) {
    MMXTask<MMXTopic> task = new MMXTask<MMXTopic>(MMX.getMMXClient(), MMX.getHandler()) {
      @Override
      public MMXTopic doRun(MMXClient mmxClient) throws Throwable {
        validateClient(mmxClient);

        MMXPubSubManager psm = mmxClient.getPubSubManager();
        MMXTopicOptions options = new MMXTopicOptions()
                .setDescription(summary).setSubscribeOnCreate(true)
                .setPublisherType(publishPermission == null ?
                        TopicAction.PublisherType.anyone : publishPermission.type);
        MMXTopic topic = getMMXTopic(isPublic, name, MMX.getCurrentUser().getUserIdentifier());
        return psm.createTopic(topic, options);
      }

      @Override
      public void onException(final Throwable exception) {
        if (listener != null) {
          MMX.getCallbackHandler().post(new Runnable() {
            public void run() {
              listener.onFailure(FailureCode.fromMMXFailureCode(
                      FailureCode.DEVICE_ERROR, exception), exception);
            }
          });
        }
      }

      @Override
      public void onResult(final MMXTopic createResult) {
        if (listener != null) {
          try {
            MMXTopicInfo topicInfo = MMX.getMMXClient().getPubSubManager().getTopic(createResult);
            ArrayList<MMXTopicInfo> topicInfos = new ArrayList<MMXTopicInfo>();
            topicInfos.add(topicInfo);
            final List<MMXChannel> channels = fromTopicInfos(topicInfos, null);
            if (channels.size() != 1) {
              throw new IllegalStateException("Invalid number of results.");
            }
            MMX.getCallbackHandler().post(new Runnable() {
              public void run() {
                listener.onSuccess(channels.get(0));
              }
            });
          } catch (Exception ex) {
            Log.w(TAG, "create(): create succeeded, but unable to retrieve hydrated channel for onSuccess(), " +
                    "falling back to less-populated channel.", ex);
            MMX.getCallbackHandler().post(new Runnable() {
              public void run() {
                listener.onSuccess(MMXChannel.fromMMXTopic(createResult)
                        .ownerId(MMX.getCurrentUser().getUserIdentifier())
                        .summary(summary));
              }
            });
          }

        }
      }
    };
    task.execute();
  }

  /**
   * Delete this channel.  Possible failure codes are: {@link FailureCode#CHANNEL_NOT_FOUND}
   * for no such channel, {@link FailureCode#CHANNEL_FORBIDDEN} for
   * insufficient rights.
   *
   * @param listener the listener for success or failure
   */
  public void delete(final OnFinishedListener<Void> listener) {
    MMXTask<MMXStatus> task = new MMXTask<MMXStatus> (MMX.getMMXClient(), MMX.getHandler()) {
      @Override
      public MMXStatus doRun(MMXClient mmxClient) throws Throwable {
        validateClient(mmxClient);
        MMXPubSubManager psm = mmxClient.getPubSubManager();
        return psm.deleteTopic(getMMXTopic());
      }

      @Override
      public void onResult(MMXStatus result) {
        if (listener == null) {
          return;
        }
        if (result.getCode() == MMXStatus.SUCCESS) {
          MMX.getCallbackHandler().post(new Runnable() {
            public void run() {
              listener.onSuccess(null);
            }
          });
        } else {
          MMX.getCallbackHandler().post(new Runnable() {
            public void run() {
              listener.onFailure(FailureCode.fromMMXFailureCode(FailureCode.SERVER_ERROR, null), null);
            }
          });
        }
      }

      @Override
      public void onException(final Throwable exception) {
        if (listener != null) {
          MMX.getCallbackHandler().post(new Runnable() {
            public void run() {
              listener.onFailure(FailureCode.fromMMXFailureCode(FailureCode.DEVICE_ERROR, exception),
                      exception);
            }
          });
        }
      }
    };
    task.execute();
  }

  /**
   * Subscribes the current user from this channel
   *
   * @param listener the listener for the subscription id
   */
  public void subscribe(final OnFinishedListener<String> listener) {
    MMXTask<String> task = new MMXTask<String>(MMX.getMMXClient(), MMX.getHandler()) {
      @Override
      public String doRun(MMXClient mmxClient) throws Throwable {
        MMXPubSubManager psm = mmxClient.getPubSubManager();
        return psm.subscribe(getMMXTopic(), false);
      }

      @Override
      public void onException(final Throwable exception) {
        if (listener != null) {
          MMX.getCallbackHandler().post(new Runnable() {
            public void run() {
              listener.onFailure(FailureCode.fromMMXFailureCode(FailureCode.DEVICE_ERROR, exception), exception);
            }
          });
        }
      }

      @Override
<<<<<<< HEAD
      public void onResult(String result) {
=======
      public void onResult(final String result) {
>>>>>>> bacff5a1
        MMXChannel.this.subscribed(true);
        if (listener != null) {
          MMX.getCallbackHandler().post(new Runnable() {
            public void run() {
              listener.onSuccess(result);
            }
          });
        }
      }
    };
    task.execute();
  }

  /**
   * Unsubscribes the current user from this channel.
   *
   * @param listener the listener for success or failure
   */
  public void unsubscribe(final OnFinishedListener<Boolean> listener) {
    MMXTask<Boolean> task = new MMXTask<Boolean>(MMX.getMMXClient(), MMX.getHandler()) {
      @Override
      public Boolean doRun(MMXClient mmxClient) throws Throwable {
        MMXPubSubManager psm = mmxClient.getPubSubManager();
        //unsubscribe from all devices
        return psm.unsubscribe(getMMXTopic(), null);
      }

      @Override
      public void onException(final Throwable exception) {
        if (listener != null) {
          MMX.getCallbackHandler().post(new Runnable() {
            public void run() {
              listener.onFailure(FailureCode.fromMMXFailureCode(FailureCode.DEVICE_ERROR, exception), exception);
            }
          });
        }
      }

      @Override
<<<<<<< HEAD
      public void onResult(Boolean result) {
=======
      public void onResult(final Boolean result) {
>>>>>>> bacff5a1
        MMXChannel.this.subscribed(false);
        if (listener != null) {
          MMX.getCallbackHandler().post(new Runnable() {
            public void run() {
              listener.onSuccess(result);
            }
          });
        }
      }
    };
    task.execute();
  }

  /**
   * Publishes a message to this channel.  Possible failure codes are:
   * {@link FailureCode#CHANNEL_NOT_FOUND} for no such channel,
   * {@link FailureCode#CHANNEL_FORBIDDEN} for insufficient rights,
   * {@link FailureCode#CONTENT_TOO_LARGE} for content being too large.
   *
   * @param messageContent the message content to publish
   * @param listener the listener for the message id
   * @return the message id for this published message
   */
  public String publish(Map<String, String> messageContent,
      final OnFinishedListener<String> listener) {
    MMXMessage message = new MMXMessage.Builder()
            .channel(this)
            .content(messageContent)
            .build();
    return message.publish(listener);
  }

  /**
   * Sends an invitation to the specified user for this channel.  Possible
   * failure code is: {@link FailureCode#INVALID_INVITEE}
   *
   * @param invitee the invitee
   * @param invitationText the text to include in the invite
   * @param listener the listener for success/failure of this operation
   */
  public void inviteUser(final User invitee, final String invitationText,
                         final OnFinishedListener<MMXInvite> listener) {
    Set<User> invitees = new HashSet<User>(1);
    invitees.add(invitee);
    inviteUsers(invitees, invitationText, listener);
  }

  /**
   * Sends an invitation to a set of users for this channel. The listener will
   * be invoked one per invitee.  If an invitee is invalid,
   * the failure code will be {@link FailureCode#INVALID_INVITEE}.
   * @param invitees A set of invitees
   * @param invitationText the text to include in the invite
   * @param listener the listener for success/failure of this operation
   */
  public void inviteUsers(final Set<User> invitees, final String invitationText,
                          final OnFinishedListener<MMXInvite> listener) {
    MMXInviteInfo inviteInfo = new MMXInviteInfo(invitees, MMX.getCurrentUser(), this, invitationText);
    MMXInvite invite = new MMXInvite(inviteInfo, false);
    invite.send(listener);
  }

    /**
     * Retrieves all the subscribers for this channel.  Possible failure codes are:
     * {@link FailureCode#CHANNEL_NOT_FOUND} for no such channel,
     * {@link FailureCode#CHANNEL_FORBIDDEN} for insufficient rights.
     * @param limit the maximum number of subscribers to return
     * @param offset the offset of subscribers to return
     * @param listener the listener for the subscribers
     */
  public void getAllSubscribers(final Integer limit, final Integer offset, final OnFinishedListener<ListResult<User>> listener) {
    MMXTask<MMXResult<List<UserInfo>>> task =
            new MMXTask<MMXResult<List<UserInfo>>> (MMX.getMMXClient(), MMX.getHandler()) {
      @Override
      public MMXResult<List<UserInfo>> doRun(MMXClient mmxClient) throws Throwable {
        validateClient(mmxClient);
        MMXPubSubManager psm = mmxClient.getPubSubManager();
        return psm.getSubscribers(getMMXTopic(), offset != null ? offset : 0, limit != null ? limit : DEFAULT_LIMIT);
      }

      @Override
      public void onException(final Throwable exception) {
        if (listener != null) {
          MMX.getCallbackHandler().post(new Runnable() {
            public void run() {
              listener.onFailure(FailureCode.fromMMXFailureCode(FailureCode.DEVICE_ERROR, exception), exception);
            }
          });
        }
      }

      @Override
      public void onResult(final MMXResult<List<UserInfo>> result) {
        if (listener == null) {
          return;
        }

        HashSet<String> usersToRetrieve = new HashSet<String>();
        for (UserInfo userInfo : result.getResult()) {
          usersToRetrieve.add(userInfo.getUserId());
        }
        //This shouldn't be the main thread so we can fillCache.
        UserCache userCache = UserCache.getInstance();
        userCache.fillCacheByUserId(usersToRetrieve, UserCache.DEFAULT_ACCEPTED_AGE);
        final ArrayList<User> users = new ArrayList<User>();
        for (String userId : usersToRetrieve) {
          User user = userCache.getByUserId(userId);
          if (user == null) {
            Log.e(TAG, "getAllSubscribers(): failing because unable to retrieve user info for subscriber: " + userId);
            MMX.getCallbackHandler().post(new Runnable() {
              public void run() {
                listener.onFailure(FailureCode.fromMMXFailureCode(FailureCode.SERVER_ERROR, null), null);
              }
            });
            return;
          }
          users.add(user);
        }
        MMX.getCallbackHandler().post(new Runnable() {
          public void run() {
            listener.onSuccess(new ListResult<User>(result.getTotal(), users));
          }
        });
      }
    };
    task.execute();
  }

  /**
   * Get a public channel with an exact name.  The channels created by anyone
   * can be retrieved.  The channel name is case insensitive.
   * @param name A public channel name.
   * @param listener the listener for getting the channel.
   */
  public static void getPublicChannel(final String name,
                            final OnFinishedListener<MMXChannel> listener) {
    getChannel(name, true, listener);
  }
  
  /**
   * Get a private channel with an exact name.  Only the channels created by
   * the current user can be retrieved.  The channel name is case insensitive.
   * @param name A private channel name.
   * @param listener the listener for getting the channel
   */
  public static void getPrivateChannel(final String name,
                            final OnFinishedListener<MMXChannel> listener) {
    getChannel(name, false, listener);
  }
  
  // Get a public or private channel by its name.
  private static void getChannel(final String name, final boolean publicOnly,
                  final OnFinishedListener<MMXChannel> listener) {
    MMXTask<MMXChannel> task = new MMXTask<MMXChannel>(MMX.getMMXClient(), MMX.getHandler()) {
      @Override
      public MMXChannel doRun(MMXClient mmxClient) throws Throwable {
        validateClient(mmxClient);
        MMXPubSubManager psm = mmxClient.getPubSubManager();
        MMXTopicInfo info = psm.getTopic(publicOnly ? 
            new MMXGlobalTopic(name) : new MMXPersonalTopic(name));
        List<MMXTopicInfo> infos = Arrays.asList(new MMXTopicInfo[] { info });
        return fromTopicInfos(infos, null).get(0);
      }

      @Override
      public void onResult(final MMXChannel result) {
        if (listener != null) {
          MMX.getCallbackHandler().post(new Runnable() {
            public void run() {
              listener.onSuccess(result);
            }
          });
        }
      }

      @Override
      public void onException(final Throwable exception) {
        if (listener != null) {
          MMX.getCallbackHandler().post(new Runnable() {
            public void run() {
              listener.onFailure(FailureCode.fromMMXFailureCode(FailureCode.DEVICE_ERROR, exception), exception);
            }
          });
        } else {
          Log.e(TAG, "Get channel by name failed", exception);
        }
      }
    };
    task.execute();
  }
  
  /**
   * Get all public channels with pagination.
   * @param limit the maximum number of results to return
   * @param offset the offset of results to return
   * @param listener the listener for the query results
   */
  public static void getAllPublicChannels(Integer limit, Integer offset,
                                          final OnFinishedListener<ListResult<MMXChannel>> listener) {
    findChannelsByName("%", limit, offset, ListType.global, listener);
  }

  /**
   * Get all private channels with pagination.  Only the private channels
   * created by the current user can be retrieved.
   * @param limit the maximum number of results to return
   * @param offset the offset of results to return
   * @param listener the listener for the query results
   */
  public static void getAllPrivateChannels(Integer limit, Integer offset,
          final OnFinishedListener<ListResult<MMXChannel>> listener) {
    findChannelsByName("%", limit, offset, ListType.personal, listener);
  }

  /**
   * Find the public channels that start with the specified text.  If there are
   * no matching names, {@link OnFinishedListener#onSuccess(Object)} will return
   * an empty list.
   *
   * @param startsWith the search string
   * @param limit the maximum number of results to return
   * @param offset the offset of results to return
   * @param listener the listener for the query results
   */
  public static void findPublicChannelsByName(final String startsWith, final Integer limit,
      final Integer offset, final OnFinishedListener<ListResult<MMXChannel>> listener) {
    findChannelsByName(startsWith, limit, offset, ListType.global, listener);
  }

  /**
   * Find private channels that start with the specified text.  If there are
   * no matching names, {@link OnFinishedListener#onSuccess(Object)} will return
   * an empty list.
   *
   * @param startsWith the search string
   * @param limit the maximum number of results to return
   * @param offset the offset of results to return
   * @param listener the listener for the query results
   */
  public static void findPrivateChannelsByName(final String startsWith, final Integer limit,
      final Integer offset, final OnFinishedListener<ListResult<MMXChannel>> listener) {
    findChannelsByName(startsWith, limit, offset, ListType.personal, listener);
  }

  // Find public or private channels whose names start with the specified text.
  private static void findChannelsByName(final String startsWith,
                                         final Integer limit, final Integer offset, final ListType listType,
      final OnFinishedListener<ListResult<MMXChannel>> listener) {
    MMXTask<ListResult<MMXChannel>> task = new MMXTask<ListResult<MMXChannel>>(
            MMX.getMMXClient(), MMX.getHandler()) {
      @Override
      public ListResult<MMXChannel> doRun(MMXClient mmxClient) throws Throwable {
        validateClient(mmxClient);
        if (startsWith == null || startsWith.isEmpty()) {
          throw new MMXException("Search string cannot be null or empty",
              FailureCode.BAD_REQUEST.getValue());
        }
        MMXPubSubManager psm = mmxClient.getPubSubManager();
        TopicAction.TopicSearch search = new TopicAction.TopicSearch()
                .setTopicName(startsWith, SearchAction.Match.PREFIX);
        MMXTopicSearchResult searchResult = psm.searchBy(SearchAction.Operator.AND,
            search, offset != null ? offset : 0, limit != null ? limit : DEFAULT_LIMIT, listType);
        List<MMXChannel> channels = fromTopicInfos(searchResult.getResults(), null);
        return new ListResult<MMXChannel>(searchResult.getTotal(), channels);
      }

      @Override
      public void onResult(final ListResult<MMXChannel> result) {
        //build the query result
        if (listener != null) {
          MMX.getCallbackHandler().post(new Runnable() {
            public void run() {
              listener.onSuccess(result);
            }
          });
        }
      }

      @Override
      public void onException(final Throwable exception) {
        if (listener != null) {
          MMX.getCallbackHandler().post(new Runnable() {
            public void run() {
              listener.onFailure(FailureCode.fromMMXFailureCode(FailureCode.DEVICE_ERROR, exception), exception);
            }
          });
        } else {
          Log.e(TAG, "Find channel by name failed", exception);
        }
      }
    };
    task.execute();
  }

  /**
   * Query for the specified tags (inclusive.)  If there are no matching tags,
   * {@link OnFinishedListener#onSuccess(Object)} will return an empty list.
   *
   * @param tags the tags to match
   * @param limit the maximum number of results to return
   * @param offset the offset of results to return
   * @param listener the listener for the query results
   */
  public static void findByTags(final Set<String> tags, final Integer limit, final Integer offset,
                                final OnFinishedListener<ListResult<MMXChannel>> listener) {
    MMXTask<ListResult<MMXChannel>> task = new MMXTask<ListResult<MMXChannel>>(
            MMX.getMMXClient(), MMX.getHandler()) {
      @Override
      public ListResult<MMXChannel> doRun(MMXClient mmxClient) throws Throwable {
        validateClient(mmxClient);
        MMXPubSubManager psm = mmxClient.getPubSubManager();
        TopicAction.TopicSearch search = new TopicAction.TopicSearch()
                .setTags(new ArrayList<String>(tags));
        MMXTopicSearchResult searchResult = psm.searchBy(SearchAction.Operator.AND, search,
            offset != null ? offset : 0, limit != null ? limit : DEFAULT_LIMIT, ListType.global);
        List<MMXChannel> channels =fromTopicInfos(searchResult.getResults(), null);
        return new ListResult<MMXChannel>(searchResult.getTotal(), channels);
      }

      @Override
      public void onResult(final ListResult<MMXChannel> result) {
        //build the query result
        if (listener != null) {
          MMX.getCallbackHandler().post(new Runnable() {
            public void run() {
              listener.onSuccess(result);
            }
          });
        }
      }

      @Override
      public void onException(final Throwable exception) {
        if (listener != null) {
          MMX.getCallbackHandler().post(new Runnable() {
            public void run() {
              listener.onFailure(FailureCode.fromMMXFailureCode(FailureCode.DEVICE_ERROR, exception), exception);
            }
          });
        }
      }
    };
    task.execute();
  }

  /**
   * Returns a list of the channels to which the current user is subscribed.
   *
   * @param listener the results listener for this operation
   */
  public static void getAllSubscriptions(final OnFinishedListener<List<MMXChannel>> listener) {
    MMXTask<List<MMXChannel>> task = new MMXTask<List<MMXChannel>>(MMX.getMMXClient(), MMX.getHandler()) {
      @Override
      public List<MMXChannel> doRun(MMXClient mmxClient) throws Throwable {
        validateClient(mmxClient);
        MMXPubSubManager psm = mmxClient.getPubSubManager();
        return fromSubscriptions(psm.listAllSubscriptions());
      }

      @Override
      public void onResult(final List<MMXChannel> result) {
        if (listener != null) {
          MMX.getCallbackHandler().post(new Runnable() {
            public void run() {
              listener.onSuccess(result);
            }
          });
        }
      }

      @Override
      public void onException(final Throwable exception) {
        if (listener != null) {
          MMX.getCallbackHandler().post(new Runnable() {
            public void run() {
              listener.onFailure(FailureCode.fromMMXFailureCode(MMX.FailureCode.DEVICE_ERROR,exception),exception);
            }
          });
        }
      }
    };
    task.execute();
  }

  /**
   * This method only populates the topic name and the public flag in all cases.
   *
   * Owner username will be populated if it's a private topic
   *
   * @param topic the topic
   * @return an MMXChannel representation of the topic
   */
  static MMXChannel fromMMXTopic(MMXTopic topic) {
    if (topic == null) {
      return null;
    }
    boolean isUserTopic = topic.isUserTopic();
    return new MMXChannel.Builder()
            .name(topic.getName())
            .ownerId(isUserTopic ? topic.getUserId() : null)
            .setPublic(!isUserTopic)
            .build();
  }

  private static List<MMXChannel> fromSubscriptions(List<MMXSubscription> subscriptions) throws MMXException {
    MMXPubSubManager psm = MMX.getMMXClient().getPubSubManager();
    if (subscriptions == null || subscriptions.size() == 0) {
      return new ArrayList<MMXChannel>();
    }

    List<MMXTopic> topics = new ArrayList<MMXTopic>(subscriptions.size());
    for (MMXSubscription subscription : subscriptions) {
      topics.add(subscription.getTopic());
    }
    List<MMXTopicInfo> topicInfos = psm.getTopics(topics);
    return fromTopicInfos(topicInfos, subscriptions);
  }

  private static List<MMXChannel> fromTopicInfos(List<MMXTopicInfo> topicInfos,
                                                 List<MMXSubscription> subscriptions) throws MMXException {
    MMXPubSubManager psm = MMX.getMMXClient().getPubSubManager();

    if (subscriptions == null) {
      //get subscriptions
      subscriptions = psm.listAllSubscriptions();
    }
    HashMap<MMXTopic, MMXSubscription> subMap = new HashMap<MMXTopic, MMXSubscription>();
    for (MMXSubscription subscription : subscriptions) {
      subMap.put(subscription.getTopic(), subscription);
    }

    //get topic summaries
    HashMap<MMXTopic, MMXTopicInfo> topicInfoMap = new HashMap<MMXTopic, MMXTopicInfo>();
    ArrayList<MMXTopic> topics = new ArrayList<MMXTopic>(topicInfos.size());
    for (MMXTopicInfo info : topicInfos) {
      if (info != null) {
        MMXTopic topic = info.getTopic();
        topics.add(topic);
        topicInfoMap.put(topic, info);
      }
    }
    List<TopicSummary> summaries = psm.getTopicSummary(topics, null, null);

    ArrayList<MMXChannel> channels = new ArrayList<MMXChannel>();
    for (TopicSummary summary : summaries) {
      MMXTopic topic = summary.getTopicNode();
      MMXTopicInfo info = topicInfoMap.get(topic);
      String description = info.getDescription();
      if (info != null) {
        channels.add(new MMXChannel.Builder()
                .lastTimeActive(summary.getLastPubTime() != null ?
                        summary.getLastPubTime() : info.getCreationDate())
                .name(topic.getName())
                .numberOfMessages(summary.getCount())
                .ownerId(info.getCreator().getUserId())
                .subscribed(subMap.containsKey(topic))
                .summary(description.equals(" ") ? null : description) //this is because of weirdness in mysql.  If it is created with null, it returns with a SPACE.
                .setPublic(!topic.isUserTopic())
                .publishPermission(PublishPermission.fromPublisherType(info.getPublisherType()))
                .creationDate(info.getCreationDate())
                .build());
      }
    }
    return channels;
  }
  
  private static void validateClient(MMXClient mmxClient) throws MMXException {
    if (!mmxClient.isConnected())
      throw new MMXException("Current user is not logged in", StatusCode.UNAUTHORIZED);
  }

  // ***************************
  // CODE RELATED TO INVITATIONS
  // ***************************

  /**
   * The basic fields that are included in an invitation.
   */
  public static class MMXInviteInfo {
    private static final String KEY_TEXT = "text";
    private static final String KEY_CHANNEL_NAME = "channelName";
    private static final String KEY_CHANNEL_SUMMARY = "channelSummary";
    private static final String KEY_CHANNEL_IS_PUBLIC = "channelIsPublic";
    private static final String KEY_CHANNEL_OWNER_ID = "channelOwnerId";
    private static final String KEY_CHANNEL_CREATION_DATE = "channelCreationDate";
    private static final String KEY_CHANNEL_PUBLISH_PERMISSIONS = "channelPublishPermissions";
    private MMXChannel mChannel;
    private Set<User> mInvitees;
    private User mInviter;
    private String mComment;

    private MMXInviteInfo(Set<User> invitees, User inviter, MMXChannel channel, String comment) {
      mInvitees = invitees;
      mInviter = inviter;
      mChannel = channel;
      mComment = comment;
    }
    
    /**
     * The users who are being invited.
     *
     * @return the users who are being invited
     */
    public Set<User> getInvitees() {
      return mInvitees;
    }

    /**
     * The user who is inviting someone else to subscribe to this channel.
     *
     * @return the user who is inviting someone else to subscribe
     */
    public User getInviter() {
      return mInviter;
    }

    /**
     * The channel for this invite
     *
     * @return the channel for this invite
     */
    public MMXChannel getChannel() {
      return mChannel;
    }

    /**
     * The comment for this invite
     *
     * @return the comment for this invite
     */
    public String getComment() {
      return mComment;
    }

    protected final HashMap<String, String> buildMessageContent() {
      HashMap<String,String> content = new HashMap<String, String>();
      if (getComment() != null) {
        content.put(KEY_TEXT, getComment());
      }
      content.put(KEY_CHANNEL_NAME, mChannel.getName());
      if (mChannel.getSummary() != null) {
        content.put(KEY_CHANNEL_SUMMARY, mChannel.getSummary());
      }
      content.put(KEY_CHANNEL_IS_PUBLIC, String.valueOf(mChannel.isPublic()));
      content.put(KEY_CHANNEL_OWNER_ID, mChannel.getOwnerId());
      if (mChannel.getCreationDate() != null) {
        content.put(KEY_CHANNEL_CREATION_DATE, TimeUtil.toString(mChannel.getCreationDate()));
      }
      content.put(KEY_CHANNEL_PUBLISH_PERMISSIONS, mChannel.mPublishPermission.type.name());
      return content;
    }

    static MMXInviteInfo fromMMXMessage(MMXMessage message) {
      Map<String,String> content = message.getContent();
      String text = content.get(KEY_TEXT);
      String channelName = content.get(KEY_CHANNEL_NAME);
      String channelSummary = content.get(KEY_CHANNEL_SUMMARY);
      String channelIsPublic = content.get(KEY_CHANNEL_IS_PUBLIC);
      String channelOwnerId = content.get(KEY_CHANNEL_OWNER_ID);
      String channelCreationDate = content.get(KEY_CHANNEL_CREATION_DATE);
      String channelPublishPermissions = content.get(KEY_CHANNEL_PUBLISH_PERMISSIONS);
      MMXChannel channel = new MMXChannel.Builder()
              .name(channelName)
              .summary(channelSummary)
              .setPublic(Boolean.parseBoolean(channelIsPublic))
              .ownerId(channelOwnerId)
              .creationDate(channelCreationDate == null ? null : TimeUtil.toDate(channelCreationDate))
              .publishPermission(PublishPermission.fromPublisherType(TopicAction.PublisherType.valueOf(channelPublishPermissions)))
              .build();
      return new MMXInviteInfo(message.getRecipients(), message.getSender(), channel, text);
    }
  }

  /**
   * The MMXInvite class is used when sending invites for channels.
   *
   * @see #inviteUser(User, String, OnFinishedListener)
   */
  public static class MMXInvite {
    static final String TYPE = "invitation";
    private MMXInviteInfo mInviteInfo;
    private boolean mIncoming;

    private MMXInvite(MMXInviteInfo inviteInfo, boolean incoming) {
      mInviteInfo = inviteInfo;
      mIncoming = incoming;
    }

    /**
     * The information for this invite
     *
     * @return the information for this invite
     */
    public MMXInviteInfo getInviteInfo() {
      return mInviteInfo;
    }

    private void send(final OnFinishedListener<MMXInvite> listener) {
      if (mIncoming) {
        //coding error
        throw new RuntimeException("Cannot call send on an incoming invitation.");
      } else if (mInviteInfo.mChannel.getOwnerId() == null) {
        //coding error
        throw new RuntimeException("Cannot invite for an invalid channel.  " +
                "Likely cause is that this MMXChannel instance was created using " +
                "the MMXChannel.Builder() object instead of being returned from " +
                "a method call (i.e. findBy() or create()");
      }
      MMXMessage message = new MMXMessage.Builder()
              .recipients(mInviteInfo.getInvitees())
              .content(mInviteInfo.buildMessageContent())
              .type(TYPE)
              .build();
      message.send(new MMXMessage.OnFinishedListener<String>() {
        public void onSuccess(String result) {
          if (listener != null) {
            MMX.getCallbackHandler().post(new Runnable() {
              public void run() {
                listener.onSuccess(MMXInvite.this);
              }
            });
          }
        }

        public void onFailure(MMXMessage.FailureCode code, final Throwable ex) {
          if (listener != null) {
            MMX.getCallbackHandler().post(new Runnable() {
              public void run() {
                listener.onFailure(FailureCode.fromMMXFailureCode(FailureCode.DEVICE_ERROR, ex), ex);
              }
            });
          }
        }
      });
    }

    /**
     * Accept this invitation.  This will subscribe to the specified channel
     * and notify the inviter.
     *
     * @param comment comment to include with the response
     * @param listener the listener for success/failure of the operation (optional)
     */
    public void accept(final String comment, final OnFinishedListener<MMXInvite> listener) {
      if (!mIncoming) {
        throw new RuntimeException("Can't accept an outgoing invite");
      }

      MMXChannel channel = mInviteInfo.getChannel();
      channel.subscribe(new OnFinishedListener<String>() {
        @Override
        public void onSuccess(String result) {
          MMXMessage response = buildResponse(true, comment);
          response.send(new MMXMessage.OnFinishedListener<String>() {
            @Override
            public void onSuccess(String result) {
              if (listener != null) {
                MMX.getCallbackHandler().post(new Runnable() {
                  public void run() {
                    listener.onSuccess(MMXInvite.this);
                  }
                });
              }
            }

            @Override
            public void onFailure(MMXMessage.FailureCode code, final Throwable ex) {
              if (listener != null) {
                MMX.getCallbackHandler().post(new Runnable() {
                  public void run() {
                    listener.onFailure(FailureCode.fromMMXFailureCode(FailureCode.DEVICE_ERROR, ex), ex);
                  }
                });
              }
            }
          });
        }

        @Override
        public void onFailure(FailureCode code, final Throwable ex) {
          if (listener != null) {
            MMX.getCallbackHandler().post(new Runnable() {
              public void run() {
                listener.onFailure(FailureCode.fromMMXFailureCode(FailureCode.DEVICE_ERROR, ex), ex);
              }
            });
          }
        }
      });
    }

    /**
     * Decline this invitation.  This will notify the inviter.
     *
     * @param comment comment to include with the response
     * @param listener the listener for success/failure of the operation (optional)
     */
    public void decline(String comment, final OnFinishedListener<MMXInvite> listener) {
      if (!mIncoming) {
        throw new RuntimeException("Can't reject an outgoing invite");
      }
      MMXMessage response = buildResponse(false, comment);
      response.send(new MMXMessage.OnFinishedListener<String>() {
        @Override
        public void onSuccess(String result) {
          if (listener != null) {
            MMX.getCallbackHandler().post(new Runnable() {
              public void run() {
                listener.onSuccess(MMXInvite.this);
              }
            });
          }
        }

        @Override
        public void onFailure(MMXMessage.FailureCode code, final Throwable ex) {
          if (listener != null) {
            MMX.getCallbackHandler().post(new Runnable() {
              public void run() {
                listener.onFailure(FailureCode.fromMMXFailureCode(FailureCode.DEVICE_ERROR, ex), ex);
              }
            });
          }
        }
      });
    }

    private MMXMessage buildResponse(boolean accepted, String responseText) {
      HashSet<User> recipients = new HashSet<User>();
      recipients.add(mInviteInfo.getInviter());
      HashMap<String, String> content = mInviteInfo.buildMessageContent();
      content.put(MMXInviteResponse.KEY_IS_ACCEPTED, String.valueOf(accepted));
      if (responseText != null) {
        content.put(MMXInviteResponse.KEY_RESPONSE_TEXT, responseText);
      }
      return new MMXMessage.Builder()
              .recipients(recipients)
              .content(content)
              .type(MMXInviteResponse.TYPE)
              .build();
    }

    static MMXInvite fromMMXMessage(MMXMessage message) {
      if (message == null) {
        return null;
      }
      MMXInviteInfo info = MMXInviteInfo.fromMMXMessage(message);
      return new MMXInvite(info, true);
    }
  }

  /**
   * The invitation response that is sent when an invite is accepted or rejected
   */
  public static class MMXInviteResponse {
    static final String TYPE = "invitationResponse";
    private static final String KEY_IS_ACCEPTED = "inviteIsAccepted";
    private static final String KEY_RESPONSE_TEXT = "inviteResponseText";
    private MMXInviteInfo mInviteInfo;
    private boolean mAccepted;
    private String mResponseText;

    private MMXInviteResponse(MMXInviteInfo inviteInfo) {
      mInviteInfo = inviteInfo;
    }

    /**
     * Retrieves the invite information
     *
     * @return the invite information
     */
    public MMXInviteInfo getInviteInfo() {
      return mInviteInfo;
    }

    /**
     * Whether or not the invite was accepted
     *
     * @return true if accepted, false if not
     */
    public boolean isAccepted() {
      return mAccepted;
    }

    private void setAccepted(boolean accepted) {
      mAccepted = accepted;
    }

    /**
     * Any text included with the response
     *
     * @return text that was included with the response
     */
    public String getResponseText() {
      return mResponseText;
    }

    private void setResponseText(String responseText) {
      mResponseText = responseText;
    }

    static MMXInviteResponse fromMMXMessage(MMXMessage message) {
      if (message == null) {
        return null;
      }
      MMXInviteInfo inviteInfo = MMXInviteInfo.fromMMXMessage(message);
      MMXInviteResponse response = new MMXInviteResponse(inviteInfo);

      //additional params in the response
      Map<String, String> content = message.getContent();
      String isAccepted = content.get(KEY_IS_ACCEPTED);
      String responseText = content.get(KEY_RESPONSE_TEXT);
      response.setAccepted(Boolean.parseBoolean(isAccepted));
      response.setResponseText(responseText);
      return response;
    }
  }
}<|MERGE_RESOLUTION|>--- conflicted
+++ resolved
@@ -914,11 +914,7 @@
       }
 
       @Override
-<<<<<<< HEAD
-      public void onResult(String result) {
-=======
       public void onResult(final String result) {
->>>>>>> bacff5a1
         MMXChannel.this.subscribed(true);
         if (listener != null) {
           MMX.getCallbackHandler().post(new Runnable() {
@@ -958,11 +954,7 @@
       }
 
       @Override
-<<<<<<< HEAD
-      public void onResult(Boolean result) {
-=======
       public void onResult(final Boolean result) {
->>>>>>> bacff5a1
         MMXChannel.this.subscribed(false);
         if (listener != null) {
           MMX.getCallbackHandler().post(new Runnable() {
