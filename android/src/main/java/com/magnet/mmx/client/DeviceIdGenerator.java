--- conflicted
+++ resolved
@@ -94,18 +94,6 @@
         UUID uuid = UUID.randomUUID();
         result = Long.toString(uuid.getMostSignificantBits() & Long.MAX_VALUE, 36) +
                  Long.toString(uuid.getLeastSignificantBits() & Long.MAX_VALUE, 36);
-<<<<<<< HEAD
-//      } else {
-//        try {
-//          MessageDigest md = MessageDigest.getInstance("SHA-1");
-//          byte[] hash = md.digest(devId.getBytes());
-//          result = toBaseNString(hash, 36);
-//        } catch (NoSuchAlgorithmException e) {
-//          // convert to base36 string
-//          result = toBaseNString(devId.getBytes(), 36);
-//        }
-      } else {
-=======
       } else if (obfuscateDeviceId()) {
         try {
           MessageDigest md = MessageDigest.getInstance("SHA-1");
@@ -117,7 +105,6 @@
         }
       } else {
         // Not to obfuscate the device ID.
->>>>>>> cba0d3b3
         result = devId;
       }
       // save it to shared preferences
@@ -167,15 +154,6 @@
    */
   private static String getHardwareDeviceId(Context context) 
                                               throws IllegalStateException {
-<<<<<<< HEAD
-    StringBuilder result = new StringBuilder();
-
-//    if (!TextUtils.isEmpty(Build.SERIAL)) {
-//      result.append(Build.SERIAL).append('+');
-//    }
-
-=======
->>>>>>> cba0d3b3
     try {
       if (sDevIdAccessor != null) {
         String devId = sDevIdAccessor.getId(context);
