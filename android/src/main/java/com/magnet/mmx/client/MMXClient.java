--- conflicted
+++ resolved
@@ -345,11 +345,7 @@
       if (Log.isLoggable(TAG, Log.DEBUG)) {
         Log.d(TAG, "onMessageAccepted() start; recipeint="+recipient+", msgID="+msgId);
       }
-<<<<<<< HEAD
-      // TODO: a server ack is received.
-=======
       notifyMessageAccepted(recipient, msgId);
->>>>>>> 69f9a55a
     }
     
     public void onMessageFailed(String msgId) {
