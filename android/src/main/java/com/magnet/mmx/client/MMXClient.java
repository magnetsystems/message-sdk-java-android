/*   Copyright (c) 2015 Magnet Systems, Inc.
 *
 *  Licensed under the Apache License, Version 2.0 (the "License");
 *  you may not use this file except in compliance with the License.
 *  You may obtain a copy of the License at
 *
 *      http://www.apache.org/licenses/LICENSE-2.0
 *
 *  Unless required by applicable law or agreed to in writing, software
 *  distributed under the License is distributed on an "AS IS" BASIS,
 *  WITHOUT WARRANTIES OR CONDITIONS OF ANY KIND, either express or implied.
 *  See the License for the specific language governing permissions and
 *  limitations under the License.
 */

package com.magnet.mmx.client;

import java.io.IOException;
import java.math.BigInteger;
import java.net.InetAddress;
import java.net.InetSocketAddress;
import java.net.Socket;
import java.net.UnknownHostException;
import java.security.MessageDigest;
import java.security.SecureRandom;
import java.security.cert.CertificateException;
import java.security.cert.X509Certificate;
import java.util.HashMap;
import java.util.concurrent.atomic.AtomicBoolean;

import javax.net.SocketFactory;
import javax.net.ssl.HostnameVerifier;
import javax.net.ssl.SSLContext;
import javax.net.ssl.SSLSocket;
import javax.net.ssl.TrustManager;
import javax.net.ssl.X509TrustManager;

import org.apache.http.conn.ssl.AllowAllHostnameVerifier;
import org.jivesoftware.smack.SmackAndroid;

import android.app.AlarmManager;
import android.app.PendingIntent;
import android.content.Context;
import android.content.Intent;
import android.content.SharedPreferences;
import android.content.pm.PackageInfo;
import android.content.pm.PackageManager.NameNotFoundException;
import android.os.Build;
import android.os.Handler;
import android.os.HandlerThread;

import com.magnet.mmx.client.common.DeviceManager;
import com.magnet.mmx.client.common.Invitation;
import com.magnet.mmx.client.common.Log;
import com.magnet.mmx.client.common.MMXConnection;
import com.magnet.mmx.client.common.MMXContext;
import com.magnet.mmx.client.common.MMXErrorMessage;
import com.magnet.mmx.client.common.MMXException;
import com.magnet.mmx.client.common.MMXMessage;
import com.magnet.mmx.client.common.MMXMessageListener;
import com.magnet.mmx.client.common.MMXPayload;
import com.magnet.mmx.client.common.MMXSettings;
import com.magnet.mmx.protocol.AuthData;
import com.magnet.mmx.protocol.CarrierEnum;
import com.magnet.mmx.protocol.Constants;
import com.magnet.mmx.protocol.DevReg;
import com.magnet.mmx.protocol.MMXError;
import com.magnet.mmx.protocol.MMXStatus;
import com.magnet.mmx.protocol.MMXTopic;
import com.magnet.mmx.protocol.MMXid;
import com.magnet.mmx.protocol.OSType;
import com.magnet.mmx.protocol.PushType;
import com.magnet.mmx.util.DefaultEncryptor;

/**
 * The primary entry point for interacting with MMX.  The named MMXClient instances are
 * managed by this class.  In most cases, when retrieving an MMXClient instance with getInstance()
 * a name doesn't need to be provided. There are two ways to configure the MMXClient instance.
 *
 * 1.  Using the properties file in res/raw and providing the getInstance() method with the id
 * 2.  Implementing an MMXClientConfig class and passing it to the getInstance() method.
 */
public final class MMXClient {
  private static final String TAG = MMXClient.class.getSimpleName();
  private static final char[] USERNAME_INVALID_CHARS;
  private static final int USERNAME_LENGTH_MIN = 1;
  private static final int USERNAME_LENGTH_MAX = 40;
  private static final String USERNAME_INVALID_CHARS_STR = 
      Constants.AT_SIGN_DISALLOWED ? "%,/,@,&" : "%,/,&";

  static {
    int start = 0, i = 0;
    int len = USERNAME_INVALID_CHARS_STR.length();
    USERNAME_INVALID_CHARS = new char[(len+1)/2];
    while ((start = USERNAME_INVALID_CHARS_STR.indexOf(',', start)) > 0) {
      USERNAME_INVALID_CHARS[i++] = USERNAME_INVALID_CHARS_STR.charAt(start-1);
      ++start;
    }
    USERNAME_INVALID_CHARS[i] = USERNAME_INVALID_CHARS_STR.charAt(len-1);
  }

  /**
   * Options to specify for a connection.  By default, this class will specify
   * <code>
   * autoCreate = false
   * suspendDelivery = false
   * </code>
   *
   * This means that in the default case, the user will NOT be auto-created if they don't
   * exist and messages will delivered to the callback upon connecting.
   */
  public static final class ConnectionOptions {
    private boolean mAutoCreate = false;
    private boolean mSuspendDelivery = false;

    //These are used in MMXClient internally and may be exposed in the future
    private boolean mAnonymous = false;
    private String mUsername = null;
    private String mPassword = null;

    /**
     * The auto-creation flag.
     *
     * @return true if the user will be auto-created
     */
    public boolean isAutoCreate() {
      return mAutoCreate;
    }

    /**
     * Set the auto-create flag for this options object.
     *
     * @param autoCreate true if the user should be auto-created, false otherwise
     * @return this builder object
     */
    public ConnectionOptions setAutoCreate(boolean autoCreate) {
      mAutoCreate = autoCreate;
      return this;
    }

    /**
     * The current state for the "suspend delivery" option.
     *
     * @return true if delivery will be suspended upon connect
     * @see MMXClient#resumeDelivery()
     */
    public boolean isSuspendDelivery() {
      return mSuspendDelivery;
    }

    /**
     * Set the suspend delivery flag for this options object.  If true, messages will not be delivered
     * to the callback until resumeDelivery() is called.
     *
     * @param suspendDelivery true if message delivery should be suspended upon connecting, false otherwise
     * @return this builder object
     * @see com.magnet.mmx.client.MMXClient#resumeDelivery()
     */
    public ConnectionOptions setSuspendDelivery(boolean suspendDelivery) {
      mSuspendDelivery = suspendDelivery;
      return this;
    }

    private boolean isAnonymous() {
      return mAnonymous;
    }

    private ConnectionOptions setAnonymous(boolean anonymous) {
      mAnonymous = anonymous;
      return this;
    }

    private String getUsername() {
      return mUsername;
    }

    private ConnectionOptions setUsername(String username) {
      mUsername = username;
      return this;
    }

    private String getPassword() {
      return mPassword;
    }

    private ConnectionOptions setPassword(String password) {
      mPassword = password;
      return this;
    }

    protected ConnectionOptions clone() {
      return new ConnectionOptions()
              .setSuspendDelivery(mSuspendDelivery).setAutoCreate(mAutoCreate)
              .setAnonymous(mAnonymous).setUsername(mUsername).setPassword(mPassword);
    }
  }

  /**
   * The enumeration of events that will cause MMXListener.onConnectionEvent() to be invoked.
   */
  public enum ConnectionEvent {
    /**
     * Successfully connected
     */
    CONNECTED,
    /**
     * Reconnecting to the server
     */
    RECONNECTING,
    /**
     * Authentication failed
     */
    AUTHENTICATION_FAILURE,
    /**
     * Unable to connect to the server
     */
    CONNECTION_FAILED,
    /**
     * Disconnected from server
     */
    DISCONNECTED,
    /**
     * Registration with the wakeup service failed (GCM)
     */
    WAKEUP_REGISTRATION_FAILED
  }

  /**
   * The various security levels.
   */
  public enum SecurityLevel {
    /**
     * No security.  This will not force TLS.
     */
    NONE,

    /**
     * Strict security.  Forces TLS and valid SSL certs/hostnames
     */
    STRICT,

    /**
     * Relaxed security.  Forces TLS, but allows self-signed certs and invalid hostnames
     */
    RELAXED
  }

  private static final HashMap<String, MMXClient> sInstanceMap = new HashMap<String, MMXClient>();
  private static final String DEFAULT_MMX_NAME = "__DEFAULT__";
  private static final int TCP_CONNECTION_TIMEOUT = 7000;
  private static final String SHARED_PREF_NAME = "com.magnet.mmx.MMXClient-";
  private static final String SHARED_PREF_KEY_GCM_REGID = "GCM_REGID";
  private static final String SHARED_PREF_KEY_GCM_REGID_APPVERSION = "GCM_REGID_APPVERSION";
  private static final String SHARED_PREF_KEY_GCM_WAKEUP_ENABLED = "WAKEUP_ENABLED";
  private static final String SHARED_PREF_KEY_AUTH_MODE = "AUTH_MODE";

  //config items
//  private static final String SHARED_PREF_KEY_CONFIG_DEBUG_DEVICE_ID = "DEBUG_DEVICE_ID";

  //There is only one registered wakeup listener for all instances.
  private static final String STATIC_SHARED_PREF_NAME = MMXClient.class.getSimpleName();
  private static final String STATIC_SHARED_PREF_KEY_WAKEUP_LISTENER_CLASS = "WAKEUP_LISTENER_CLASS";
  private static final String STATIC_SHARED_PREF_KEY_WAKEUP_INTERVAL = "WAKEUP_INTERVAL";

  /**
   * Intent used to invoke the MMXClient.MMXWakeupListener during the polling interval. See {@link #setWakeupInterval(Context, long)}
   */
  public static final String ACTION_WAKEUP = "com.magnet.mmx.MMXClient.WAKEUP";
  /**
   * Intent used to invoke the MMXClient.MMXWakeupListener when a new incoming message is queued on the MMX server
   */
  public static final String ACTION_RETRIEVE_MESSAGES = "com.magnet.mmx.MMXClient.RETRIEVE_MESSAGES";
  /**
   * Intent used to invoke the MMXClient.MMXWakeupListener when a push notification is received
   */
  public static final String ACTION_PUSH_RECEIVED = "com.magnet.mmx.MMXClient.PUSH_RECEIVED";

  /**
   * Extra String field that contains the unique push id from push{@link #ACTION_PUSH_RECEIVED}
   */
  public static final String EXTRA_PUSH_ID = "com.magnet.mmx.MMXClient.EXTRA_PUSH_ID";
  /**
   * Extra String field that contains the title text from push{@link #ACTION_PUSH_RECEIVED}
   */
  public static final String EXTRA_PUSH_TITLE = "com.magnet.mmx.MMXClient.EXTRA_PUSH_TITLE";
  /**
   * Extra String field that contains the body text from push{@link #ACTION_PUSH_RECEIVED}
   */
  public static final String EXTRA_PUSH_BODY = "com.magnet.mmx.MMXClient.EXTRA_PUSH_BODY";
  /**
   * Extra String field that contains the sound name from push{@link #ACTION_PUSH_RECEIVED}
   */
  public static final String EXTRA_PUSH_SOUND = "com.magnet.mmx.MMXClient.EXTRA_PUSH_SOUND";
  /**
   * Extra String field that contains the icon name from push{@link #ACTION_PUSH_RECEIVED}
   */
  public static final String EXTRA_PUSH_ICON = "com.magnet.mmx.MMXClient.EXTRA_PUSH_ICON";
  /**
   * Extra String field that contains the custom json block from push{@link #ACTION_PUSH_RECEIVED}
   */
  public static final String EXTRA_PUSH_CUSTOM_JSON = "com.magnet.mmx.MMXClient.EXTRA_PUSH_CUSTOM";

  final String mName;
  private final Context mContext;
  private MMXClientConfig mConfig;
  private SharedPreferences mSharedPreferences = null;
  private MMXConnection mConnection = null;
  private MMXContext mMMXContext = null;
  private MMXSettings mSettings = null;
  private ConnectionOptions mConnectionOptions = null;
  private MMXListener mMMXListener = null;
  private HandlerThread mMessagingThread = null;
  private final Handler mMessagingHandler;
  private ConnectionInfo mConnectionInfo = null;
  private PersistentQueue mQueue = null;

  //managers
  private HashMap<Class, MMXManager> mManagers = new HashMap<Class, MMXManager>();

  private byte[] mEncryptionKey = new byte[256/8];
  private String mEncryptionString = "zpdi3901!)9" + "39v91a{F{#" + ">@['d.JBBs?";
  DefaultEncryptor mEncryptor = null;

  //private MMXClientConfig mConfig = null;

  private MMXMessageListener mMessageListener = new MMXMessageListener() {
    public void onMessageReceived(final MMXMessage message, String receiptId) {
      if (Log.isLoggable(TAG, Log.DEBUG)) {
        Log.d(TAG, "onMessageReceived() start");
      }
      notifyMessageReceived(message, receiptId);
    }

    public void onMessageSent(String msgId) {
      if (Log.isLoggable(TAG, Log.DEBUG)) {
        Log.d(TAG, "onMessageSent() start; msgID="+msgId);
      }
    }
    
    public void onMessageSubmitted(String msgId) {
      if (Log.isLoggable(TAG, Log.DEBUG)) {
        Log.d(TAG, "onMessageSubmitted() start: msgID="+msgId);
      }
      notifyMessageSubmitted(msgId);
    }
    
    public void onMessageAccepted(MMXid receiver, String msgId) {
      if (Log.isLoggable(TAG, Log.DEBUG)) {
        Log.d(TAG, "onMessageAccepted() start: msgID="+msgId);
      }
      notifyMessageAccepted(msgId);
    }
    
    public void onMessageFailed(String msgId) {
      if (Log.isLoggable(TAG, Log.DEBUG)) {
        Log.d(TAG, "onMessageFailed() start; msgID="+msgId);
      }
      notifySendFailed(msgId, null);
    }

    public void onMessageDelivered(MMXid recipient, String msgId) {
      if (Log.isLoggable(TAG, Log.DEBUG)) {
        Log.d(TAG, "onMessageDelivered() start");
      }
      notifyMessageDelivered(recipient, msgId);
    }

    public void onInvitationReceived(Invitation invitation) {
      // TODO Auto-generated method stub

    }

    public void onAuthReceived(AuthData auth) {
      // TODO Auto-generated method stub

    }

    public void onItemReceived(MMXMessage message, MMXTopic topic) {
      if (Log.isLoggable(TAG, Log.DEBUG)) {
        Log.d(TAG, "onItemReceived() topic="+topic.getName() + ";message=" + message.getPayload().getDataAsText());
      }
      notifyPubsubItemReceived(topic, message);
    }
    
    public void onErrorMessageReceived(MMXErrorMessage message) {
      if (Log.isLoggable(TAG, Log.DEBUG)) {
        Log.d(TAG, "onErrorMessageReceived() msg="+message);
      }
      notifyErrorReceived(message);

    }
  };

  private MMXClient(String name, Context context,
                    final MMXClientConfig config) {
    mName = name;
    mContext = context.getApplicationContext();
    mMMXContext = new MMXContextImpl(context);
    mSharedPreferences = getSharedPrefs(context, name);
    mMessagingThread = new HandlerThread("MMXHandlerThread-" + name);
    mMessagingThread.start();
    mMessagingHandler = new Handler(mMessagingThread.getLooper());

    applyConfig(config);
    mConnection = new MMXConnection(mMMXContext, getQueue(), mSettings);
    mConnection.setMessageListener(mMessageListener);

    try {
      MessageDigest digester = MessageDigest.getInstance("SHA-256");
      String encryptionString = mEncryptionString +
              context.getPackageName() + mMMXContext.getDeviceId();
      digester.update(encryptionString.getBytes());
      mEncryptionKey = digester.digest();
      mEncryptor = new DefaultEncryptor(mEncryptionKey);
    } catch (Exception e) {
      Log.e(TAG, "MMXClient(): Unable to initialize encryptor.", e);
    }
  }

  /**
   * The context associated with this client
   * @return the context
   */
  Context getContext() {
    return mContext;
  }

  MMXConnection getMMXConnection() { return mConnection; }

  SSLContext getSSLContextOverride() {
    ConnectionInfo connectionInfo = getConnectionInfo();
    MMXClientConfig config = connectionInfo.clientConfig;
    SecurityLevel securityLevel = config.getSecurityLevel();
    SSLContext sslContext = null;
    if (securityLevel == SecurityLevel.RELAXED) {
      //if security is "RELAXED"
      //sslContext is used when the socket is being upgraded during starttls
      sslContext = getNaiveSSLContext();
    }
    return sslContext;
  }

  HostnameVerifier getHostnameVerifierOverride() {
    ConnectionInfo connectionInfo = getConnectionInfo();
    MMXClientConfig config = connectionInfo.clientConfig;
    SecurityLevel securityLevel = config.getSecurityLevel();
    HostnameVerifier verifier = null;
    if (securityLevel == SecurityLevel.RELAXED) {
      //if security is "RELAXED"
      //sslContext is used when the socket is being upgraded during starttls
      verifier = getNaiveHostnameVerifier();
    }
    return verifier;
  }

  SocketFactory getSocketFactoryOverride() {
    return new MMXSocketFactoryWrapper(SocketFactory.getDefault());
  }

  /**
   * Set new configuration for this MMXClient instance.  Values will not take effect until the
   * client reconnects.
   *
   * @param newConfig A MMXClientConfig containing the new configuration values
   */
  public synchronized void applyConfig(MMXClientConfig newConfig) {
    if (newConfig.getHost() == null || newConfig.getPort() == -1) {
      throw new IllegalArgumentException("The supplied MMXClientConfig does not specify the " +
              "host or port.  host=" + newConfig.getHost() + ", port=" + newConfig.getPort());
    }
    SecurityLevel sec = newConfig.getSecurityLevel();
    if (sec != SecurityLevel.STRICT) {
      Log.w(TAG, "WARNING!!!  The security level is NOT set to STRICT.  Security level = " + sec);
      if (sec == SecurityLevel.RELAXED) {
        Log.w(TAG, "WARNING!!!  Even though this connection will be over SSL, this security level bypasses " +
                "certain security checks related to hostname verification and certificate verification.  " +
                "This is a potential security risk and should only be used for non-production environments.");
      } else {
        Log.w(TAG, "WARNING!!!  This security level does not enforce any TLS.  This is a potential security risk " +
                "and should only be used for non-production environments.");
      }
    }
    mSettings = buildConnectionSettings(newConfig);
    mConfig = newConfig;

    // Use a new accessor for the device ID.  It is not optimal because we don't
    // know if the device ID is changed.
<<<<<<< HEAD
//    DeviceIdGenerator.setDeviceIdAccessor(new DeviceIdAccessor() {
//      public String getId(Context context) {
//        return mConfig.getDeviceId();
//      }
//    });
=======
    DeviceIdGenerator.setDeviceIdAccessor(new DeviceIdAccessor() {
      public String getId(Context context) {
        return mConfig.getDeviceId();
      }
      public boolean obfuscated() {
        return mConfig.obfuscateDeviceId();
      }
    });
>>>>>>> cba0d3b3
  }

  /**
   * Retrieve the instance of MMXClient with the specified name.
   * If the name doesn't exist, a new client will be created.
   *
   * @param name The name of this instance
   * @param context The context to use for this instance
   * @param config The configuration to use for this instance
   * @return The MMXClient instance
   */
  public static MMXClient getInstance(String name, Context context, MMXClientConfig config) {
    synchronized (sInstanceMap) {
      MMXClient instance = sInstanceMap.get(name);
      if (instance == null) {
        instance = new MMXClient(name, context, config);
        instance.initClient();
        sInstanceMap.put(name, instance);
      } else {
        instance.applyConfig(config);
      }
      return instance;
    }
  }

  /**
   * Retrieve the instance of MMXClient with the default name.  This method
   * will use the specified resId to configure this instance.
   *
   * @param context The context to use for this instance
   * @param configResId The resource id for the configuration properties file (R.raw.xxxxxx)
   * @return The MMXClient instance
   */
  public static MMXClient getInstance(Context context, int configResId) {
    return getInstance(DEFAULT_MMX_NAME, context, configResId);
  }

  /**
   * Retrieve the instance of MMXClient with the specified name.
   * If the name doesn't exist, a new client will be created.  This method
   * will use the specified resId to configure this instance.
   *
   * @param name The name of this instance
   * @param context The context to use for this instance
   * @param configResId The resource id for the configuration properties file (R.raw.xxxxxx)
   * @return The MMXClient instance
   */
  public static MMXClient getInstance(String name, Context context, int configResId) {
    FileBasedClientConfig config = new FileBasedClientConfig(context, configResId);
    return getInstance(name, context, config);
  }

  /**
   * Retrieves the default MMXClient instance.  This is a convenience
   * method for apps that are only working with a single MMXClient.
   *
   * @param context The context to use for this instance
   * @return The MMXClient instance
   */
  public static MMXClient getInstance(Context context, MMXClientConfig config) {
    return getInstance(DEFAULT_MMX_NAME, context, config);
  }

  private static SharedPreferences getSharedPrefs(Context context, String name) {
    return context.getSharedPreferences(SHARED_PREF_NAME + name, Context.MODE_PRIVATE);
  }
  
  /**
   * Get the MMX ID of the current authenticated end-point.
   * @return The MMX ID that represents the current authenticated end-point.
   * @throws MMXException Not connecting to MMX server
   */
  public MMXid getClientId() throws MMXException {
    if (!mConnection.isConnected()) {
      throw new MMXException("Not connecting to MMX server");
    }
    return mConnection.getXID();
  }

  /**
   * Retrieves the config for this MMXClient instance.
   * @return the config associated with this MMXClient instance
   */
  MMXClientConfig getConfig() {
    return mConfig;
  }
  
  /**
   * Inform the MMX server to suspend delivering messages to this client.
   * @throws MMXException Not connecting to MMX server.
   */
  public void suspendDelivery() throws MMXException {
    if (mConnection == null) {
      throw new MMXException("Not connecting to MMX server");
    }
    mConnection.setPriority(MMXConnection.NOT_AVAILABLE);
  }
  
  /**
   * Inform the MMX server to resume delivering messages to this client.
   * @throws MMXException Not connecting to MMX server.
   */
  public void resumeDelivery() throws MMXException {
    if (mConnection == null) {
      throw new MMXException("Not connecting to MMX server");
    }
    mConnection.setPriority(0);
  }

  /**
   * Helper method to validate username.  This should happen on the server, but
   * validating on the client will prevent an unnecessary network call.
   *
   * @param username the supplied username to validate
   * @return true if valid, false otherwise
   */
  boolean isValidUsername(String username) {
    if (username == null ||
            username.length() < USERNAME_LENGTH_MIN ||
            username.length() > USERNAME_LENGTH_MAX) {
      Log.e(TAG, "isValidUsername(): Username cannot be null and must be in the range " +
                  USERNAME_LENGTH_MIN + "-" + USERNAME_LENGTH_MAX + " inclusive.");
      return false;
    }
    for (char c : USERNAME_INVALID_CHARS) {
      if (username.indexOf(c) != -1) {
        Log.e(TAG, "isValidUsername(): Username cannot contain the characters: " + USERNAME_INVALID_CHARS_STR);
        return false;
      }
    }
    return true;
  }

  private synchronized void connectHelper(final MMXListener listener, final ConnectionOptions options) {
    if (listener == null) {
      //require a listener
      throw new IllegalArgumentException("Listener cannot be null.");
    }
    //register the listener
    mMMXListener = listener;
    mConnectionOptions = options;

    String username = options.getUsername();
    int authMode = (options.isAnonymous() ? MMXConnection.AUTH_ANONYMOUS : 0) |
            (options.isAutoCreate() ? MMXConnection.AUTH_AUTO_CREATE : 0);

    if (!options.isAnonymous() && !isValidUsername(username)) {
      notifyConnectionEvent(ConnectionEvent.CONNECTION_FAILED);
      return;
    }

    //store the info in preferences for now
    SharedPreferences.Editor prefEditor = mSharedPreferences.edit();
    prefEditor.putString(SHARED_PREF_KEY_GCM_REGID, null); //reset the gcm key when doing a new connect.
    prefEditor.putBoolean(SHARED_PREF_KEY_GCM_WAKEUP_ENABLED, true);
    prefEditor.putInt(SHARED_PREF_KEY_AUTH_MODE, authMode);
    prefEditor.apply();
    mConnectionInfo = null; //re-read the connection info

    //if this method is called, it will force a disconnect and reconnect
    disconnect();
    doConnect();
  }

  /**
   * Connect to MMX with the named user and specified password.
   *
   * @param username username
   * @param password password
   * @param listener the listener to use for this connection
   * @param options the connection options to use
   */
  public synchronized void connectWithCredentials(final String username, final byte[] password,
                                                  final MMXListener listener, final ConnectionOptions options) {
    ConnectionOptions cOptions;
    if (options == null) {
      cOptions = new ConnectionOptions();
    } else {
      cOptions = options.clone();
    }
    cOptions.setUsername(username)
              .setPassword(new String(password));
    connectHelper(listener, cOptions);
  }

  /**
   * Connect to MMX without the need to create a username/password.  Subsequent calls using this method
   * will use the same "anonymous" user/password until the data is cleared for this application.
   *
   * @param listener The listener to use for this connection
   * @param options the connection options to use (NOTE: the auto-create option is ignored)
   */
  public synchronized void connectAnonymous(final MMXListener listener, final ConnectionOptions options) {
    // anonymous username and password will be generated.
    ConnectionOptions cOptions;
    if (options == null) {
      cOptions = new ConnectionOptions();
    } else {
      cOptions = options.clone();
    }
    cOptions.setAnonymous(true).setAutoCreate(true);
    connectHelper(listener, cOptions);
  }

  /**
   * If connected as a named user, a complete disconnect will be performed (forgetting user credentials)
   * and the client will subsequently connect anonymously.  If this client is already connected anonymously,
   * this method will do nothing.  If not connected at all, the client will connect anonymously (existing
   * user credentials will be forgotten).
   *
   * Note: if this client was NEVER connected before (no valid connection information), this method will
   * throw an IllegalStateException.
   */
  public void goAnonymous() {
    ConnectionInfo info = getConnectionInfo();
    if (mMMXListener == null) {
      throw new IllegalArgumentException("Cannot call goAnonymous() without first calling connect()");
    }
    if (isConnected()) {
      if ((info.authMode & MMXConnection.AUTH_ANONYMOUS) != 0) {
        //if already anonymous, nothing to do
        return;
      } else {
        //connected but not anonymous, disconnect completely first.
        disconnect(true);
        //There's a slight chance of a race condition here if the other thread executes
        //the disconnect so fast that mIsDisconnecting is notified before the wait.
        synchronized (mIsDisconnecting) {
          try {
            mIsDisconnecting.wait();
          } catch (InterruptedException e) {
            Log.e(TAG, "goAnonymous(): caught exception while waiting for disconnect.");
          }
        }
      }
    }
    //finally connect anonymously
    connectAnonymous(mMMXListener, null);
  }

  /**
   * Retrieves the current connection info.
   * @return the connection info for this client instance
   */
  public synchronized ConnectionInfo getConnectionInfo() {
    if (mConnectionInfo == null) {
      String gcmRegId = mSharedPreferences.getString(SHARED_PREF_KEY_GCM_REGID, null);
      int gcmRegIdAppVersion = mSharedPreferences.getInt(SHARED_PREF_KEY_GCM_REGID_APPVERSION, -1);
      boolean isWakeupEnabled = mSharedPreferences.getBoolean(SHARED_PREF_KEY_GCM_WAKEUP_ENABLED, true);
      int authMode = mSharedPreferences.getInt(SHARED_PREF_KEY_AUTH_MODE, 0);

      //build the client config
      mConnectionInfo = new ConnectionInfo(mConfig,
              mConnectionOptions != null ? mConnectionOptions.getUsername() : null,
              mConnectionOptions != null ? mConnectionOptions.getPassword() : null,
              gcmRegId, gcmRegIdAppVersion, isWakeupEnabled, authMode);
    }
    return mConnectionInfo;
  }

  private final Runnable mConnectionRunnable = new Runnable() {
    public void run() {
      if (mIsDisconnecting.get()) {
        synchronized (mIsDisconnecting) {
          try {
            mIsDisconnecting.wait();
          } catch (InterruptedException e) {
            Log.w(TAG, "ConnectionRunnable: interrupted while waiting for disconnecting.  returning");
            return;
          }
        }
      }
      if (Log.isLoggable(TAG, Log.DEBUG)) {
        Log.d(TAG, "ConnectionRunnable: begin");
      }
      if (mConnection != null && mConnection.isConnected()) {
        if (Log.isLoggable(TAG, Log.DEBUG)) {
          Log.d(TAG, "ConnectionRunnable: already connected, returning.");
        }
        return;
      }
      ConnectionInfo connectionInfo = getConnectionInfo();
      MMXClientConfig config = connectionInfo.clientConfig;
      if (Log.isLoggable(TAG, Log.DEBUG)) {
        Log.d(TAG, "ConnectionRunnable: attempting connection to: " +
                config.getHost() + " on port " +
                config.getPort());
      }
      HostnameVerifier verifier = getHostnameVerifierOverride();
      SSLContext sslContext = getSSLContextOverride();
      try {
        mConnection.connect(new MMXConnectionListener(), verifier,
                getSocketFactoryOverride(), sslContext);

        if ((connectionInfo.authMode & MMXConnection.AUTH_ANONYMOUS) != 0) {
          mConnection.loginAnonymously(mConnectionOptions.isSuspendDelivery());
        } else {
          if (connectionInfo.username == null) {
            //anonymous has a generated username/password
            throw new IllegalArgumentException("Unable to login with null username");
          } else {
            String username = connectionInfo.username;
            String deviceId = mMMXContext.getDeviceId();
            if (Log.isLoggable(TAG, Log.DEBUG)) {
              Log.d(TAG, "ConnectionRunnable: Attempting login with " + username
                      + ", resource=" + deviceId + ", authMode=" + connectionInfo.authMode);
            }

            // Explicitly enable the message flow.
            int noDelivery = mConnectionOptions.isSuspendDelivery() ?
                MMXConnection.NO_DELIVERY_ON_LOGIN : 0;
            mConnection.authenticate(username, connectionInfo.password, deviceId,
                    connectionInfo.authMode|noDelivery);
          }
        }
      } catch (Exception e) {
        Log.e(TAG, "ConnectionRunnable:  Connection failed.  Exception caught.", e);
        disconnect();
        notifyConnectionEvent(ConnectionEvent.CONNECTION_FAILED);
      }
    }
  };

  private void doConnect() {
    synchronized (mMessagingHandler) {
      mMessagingHandler.post(mConnectionRunnable);
    }
  }

  private MMXSettings buildConnectionSettings(MMXClientConfig config) {
    MMXSettings settings = new MMXSettingsImpl();
    settings.setString(MMXSettings.PROP_HOST, config.getHost());
    settings.setInt(MMXSettings.PROP_PORT, config.getPort());
    settings.setString(MMXSettings.PROP_APPID, config.getAppId());
    settings.setString(MMXSettings.PROP_APIKEY, config.getApiKey());
    settings.setString(MMXSettings.PROP_SERVERUSER, config.getServerUser());
    settings.setString(MMXSettings.PROP_GUESTSECRET, config.getAnonymousSecret());
    settings.setString(MMXSettings.PROP_SERVICE_NAME, config.getDomainName());
    SecurityLevel securityLevel = config.getSecurityLevel();
    settings.setBoolean(MMXSettings.PROP_ENABLE_TLS, securityLevel != SecurityLevel.NONE);
    return settings;
  }

  final AtomicBoolean mIsDisconnecting = new AtomicBoolean(false);

  /**
   * Disconnect the client completely from MMX.
   * This method will deactivate the device if the flag is specified.
   *
   * @param deactivateDevice true indicates that the device should be deactivated
   */
  public void disconnect(final boolean deactivateDevice) {
    synchronized (mMessagingHandler) {
      if (mIsDisconnecting.get()) {
        return;
      }
      mIsDisconnecting.set(true);
      mMessagingHandler.post(new Runnable() {
        public void run() {
          if (deactivateDevice && isConnected()) {
            if (!isConnected()) {
              Log.e(TAG, "disconnect(): not connected, cannot deactivate the device. connect and try again.");
              return;
            }
            //unregister device
            try {
              if (Log.isLoggable(TAG, Log.DEBUG)) {
                Log.d(TAG, "disconnect():  deactivating device");
              }
              MMXStatus status = DeviceManager.getInstance(mConnection).unregister(mMMXContext.getDeviceId());
              if (Log.isLoggable(TAG, Log.DEBUG)) {
                Log.d(TAG, "disconnect(): deactivation completed with status=" + status);
              }
            } catch (MMXException e) {
              Log.e(TAG, "disconnect(): caught exception while deactivating", e);
            }

            //clear settings
            synchronized (MMXClient.this) {
              if (Log.isLoggable(TAG, Log.DEBUG)) {
                Log.d(TAG, "disconnect():  clearing stored connection information");
              }
              mSharedPreferences.edit()
                      .remove(SHARED_PREF_KEY_GCM_REGID)
                      .remove(SHARED_PREF_KEY_GCM_REGID_APPVERSION)
                      .remove(SHARED_PREF_KEY_AUTH_MODE)
                      .remove(SHARED_PREF_KEY_GCM_WAKEUP_ENABLED)
                      .apply();
              mConnectionInfo = null;
              mConnectionOptions = null;

              //clear the database and filesystem
              if (Log.isLoggable(TAG, Log.DEBUG)) {
                Log.d(TAG, "disconnect(): removing database and pending send messages");
              }
              getQueue().removeAllItems();
            }
          }

          //finally, disconnect
          if (Log.isLoggable(TAG, Log.DEBUG)) {
            Log.d(TAG, "disconnect():  disconnecting from server");
          }
          if (!isConnected()) {
            if (Log.isLoggable(TAG, Log.DEBUG)) {
              Log.d(TAG, "disconnect():  not connected, so just notifying the callback.");
            }
            synchronized (mIsDisconnecting) {
              mIsDisconnecting.set(false);
              mIsDisconnecting.notify();
            }
          } else {
            mConnection.disconnect();
          }
          mConnection.destroy();
          mConnection = new MMXConnection(mMMXContext, getQueue(), mSettings);
          mConnection.setMessageListener(mMessageListener);

          synchronized (MMXClient.this) {
            //notify the internal managers that the connection has changed
            for (MMXManager manager : mManagers.values()) {
              manager.onConnectionChanged();
            }
          }
        }
      });
    }
  }

  synchronized PersistentQueue getQueue() {
    if (mQueue == null) {
      mQueue = new PersistentQueue(this);
    }
    return mQueue;
  }

  /**
   * Disconnects from the server, but the device/user remain
   * registered and a wakeup will connect the user with the arguments
   * that were previously supplied in the connect() method.
   */
  public void disconnect() {
    disconnect(false);
  }

  /**
   * If the MMXClient is currently connected.
   * @return true if the client is currently connected
   */
  public boolean isConnected() {
    return mConnection != null && mConnection.isConnected();
  }

  @SuppressWarnings("unchecked")
  static void handleWakeup(Context context, Intent intent) {
    if (Log.isLoggable(TAG, Log.DEBUG)) {
      Log.d(TAG, "handleWakeup(): starting.");
    }
    synchronized (MMXClient.class) {
      SharedPreferences prefs = context.getSharedPreferences(STATIC_SHARED_PREF_NAME, Context.MODE_PRIVATE);
      String wakeupListenerClassname = prefs.getString(STATIC_SHARED_PREF_KEY_WAKEUP_LISTENER_CLASS, null);
      if (wakeupListenerClassname == null) {
        Log.e(TAG, "handleWakeup(): THERE IS NO WAKEUP LISTENER SPECIFIED.  " +
        		"The application should specify this by calling MMXClient.registerWakeupListener().");
      } else {
        if (Log.isLoggable(TAG, Log.VERBOSE)) {
          Log.v(TAG, "handleWakeup():  Looking up wakeup listener: " + wakeupListenerClassname);
        }
        try {
          Class<? extends MMXWakeupListener> clazz = (Class<? extends MMXWakeupListener>) Class.forName(wakeupListenerClassname);
          MMXWakeupListener wakeupListener = clazz.newInstance();
          wakeupListener.onWakeupReceived(context.getApplicationContext(), intent);
        } catch (Exception e) {
          Log.e(TAG, "handleWakeup(): Exception caught while calling the wakeup listener: " + wakeupListenerClassname);
        }
      }
      //TODO:  perhaps only do this if the listener was called successfully.
      scheduleWakeupAlarm(context, getWakeupInterval(context));
    }
  }

  private static void scheduleWakeupAlarm(Context context, long interval) {
    if (Log.isLoggable(TAG, Log.DEBUG)) {
      Log.d(TAG, "scheduleWakeupAlarm(): called with interval=" + interval);
    }
    AlarmManager alarmManager = (AlarmManager) context.getSystemService(Context.ALARM_SERVICE);
    if (interval > 0) {
      //a time was set
      alarmManager.set(AlarmManager.RTC_WAKEUP, System.currentTimeMillis() + interval, getWakeupIntent(context));
    } else {
      //cancel
      if (Log.isLoggable(TAG, Log.DEBUG)) {
        Log.d(TAG, "scheduleWakeupAlarm(): cancelling alarm");
      }
      alarmManager.cancel(getWakeupIntent(context));
    }
  }

  static PendingIntent getWakeupIntent(Context context) {
    Intent intent = new Intent(context, MMXWakeupIntentService.class);
    intent.setAction(ACTION_WAKEUP);
    return PendingIntent.getService(context, 0, intent, PendingIntent.FLAG_CANCEL_CURRENT);
  }

  static long getWakeupInterval(Context context) {
    SharedPreferences prefs = context.getSharedPreferences(STATIC_SHARED_PREF_NAME, Context.MODE_PRIVATE);
    return prefs.getLong(STATIC_SHARED_PREF_KEY_WAKEUP_INTERVAL, 0l);
  }

  /**
   * This will set the polling interval for messages in milliseconds and then
   * schedule the next alarm.  The alarm will be a WAKEUP alarm and cause the device
   * to stay awake, so be cautious when setting to small intervals.
   *
   * The Application.onCreate should specify a wakeup listener class MMXContext.registerWakeupListener()
   *
   * @param context The Android context
   * @param interval The amount of time to wait between wakeup alarms.  0 will cancel the wakeup
   */
  public static void setWakeupInterval(Context context, long interval) {
    SharedPreferences prefs = context.getSharedPreferences(STATIC_SHARED_PREF_NAME, Context.MODE_PRIVATE);
    prefs.edit().putLong(STATIC_SHARED_PREF_KEY_WAKEUP_INTERVAL, interval).apply();
    scheduleWakeupAlarm(context, interval);
  }

  /**
   * Register the wakeup listener for MMX.  There can only be one registered
   * wakeup listener class.
   *
   * @param context The Android context
   * @param wakeupListenerClass The class of that implements the MMXWakeupListener interface
   */
  public static void registerWakeupListener(Context context,
      Class<? extends MMXWakeupListener> wakeupListenerClass) {
    synchronized (MMXClient.class) {
      SharedPreferences prefs = context.getSharedPreferences(STATIC_SHARED_PREF_NAME, Context.MODE_PRIVATE);
      prefs.edit().putString(STATIC_SHARED_PREF_KEY_WAKEUP_LISTENER_CLASS,
          wakeupListenerClass != null ? wakeupListenerClass.getName() : null).apply();
    }
  }


  private void notifyConnectionEvent(final ConnectionEvent event) {
    synchronized (this) {
      mMessagingHandler.post(new Runnable() {
        public void run() {
          try {
            mMMXListener.onConnectionEvent(MMXClient.this, event);
          } catch (Exception ex) {
            Log.e(TAG, "notifyConnectionEvent(): Caught runtime exception during " +
                    "the callback", ex);
          }
        }
      });
    }
  }

  private void notifyErrorReceived(final MMXErrorMessage message) {
    synchronized (this) {
      mMessagingHandler.post(new Runnable() {
        public void run() {
          try {
            mMMXListener.onErrorReceived(MMXClient.this, message);
          } catch (Exception ex) {
            Log.e(TAG, "notifyConnectionEvent(): Caught runtime exception during " +
                "the callback", ex);
          }
        }
      });
    }
  }
  
  private void notifyMessageReceived(final MMXMessage message, final String receiptId) {
    synchronized (this) {
      mMessagingHandler.post(new Runnable() {
        public void run() {
          try {
              mMMXListener.onMessageReceived(MMXClient.this, message, receiptId);
          } catch (Exception ex) {
            Log.e(TAG, "notifyConnectionEvent(): Caught runtime exception during " +
                "the callback", ex);
          }
        }
      });
    }
  }

  private void notifyPubsubItemReceived(final MMXTopic topic, final MMXMessage message) {
    synchronized (this) {
      mMessagingHandler.post(new Runnable() {
        public void run() {
          try {
            mMMXListener.onPubsubItemReceived(MMXClient.this, topic, message);
          } catch (Exception ex) {
            Log.e(TAG, "notifyConnectionEvent(): Caught runtime exception during " +
                    "the callback", ex);
          }
        }
      });
    }
  }

  private void notifyMessageDelivered(final MMXid recipient, final String messageId) {
    synchronized (this) {
      mMessagingHandler.post(new Runnable() {
        public void run() {
          try {
            mMMXListener.onMessageDelivered(MMXClient.this, recipient, messageId);
          } catch (Exception ex) {
            Log.e(TAG, "notifyConnectionEvent(): Caught runtime exception during " +
                "the callback", ex);
          }
        }
      });
    }
  }

  private void notifySendFailed(final String messageId, final MMXException cause) {
    synchronized (this) {
      mMessagingHandler.post(new Runnable() {
        public void run() {
          try {
            mMMXListener.onSendFailed(MMXClient.this, messageId);
          } catch (Exception ex) {
            Log.e(TAG, "notifySendFailed(): Caught runtime exception during " +
                "the callback", ex);
          }
        }
      });
    }
  }

  private void notifyMessageSubmitted(final String messageId) {
    synchronized (this) {
      mMessagingHandler.post(new Runnable() {
        public void run() {
          try {
            mMMXListener.onMessageSubmitted(MMXClient.this, messageId);
          } catch (Exception ex) {
            Log.e(TAG, "notifyMessageAccepted(): Caught runtime exception during " +
                "the callback", ex);
          }
        }
      });
    }
  }
  
  private void notifyMessageAccepted(final String messageId) {
    synchronized (this) {
      mMessagingHandler.post(new Runnable() {
        public void run() {
          try {
            mMMXListener.onMessageAccepted(MMXClient.this, messageId);
          } catch (Exception ex) {
            Log.e(TAG, "notifyMessageAccepted(): Caught runtime exception during " +
                "the callback", ex);
          }
        }
      });
    }
  }
  
  /**
   * Register with the gcm service.  This will retrieve the gcm token if it doesn't already
   * exist.
   */
  private void initClient() {
    if (Log.isLoggable(TAG, Log.DEBUG)) {
      Log.d(TAG, "initClient(): starting.");
    }
    SmackAndroid.init(mContext);
  }

  /**
   * Generates a message id
   *
   * @return a generated message id, null if the connection is unavailable
   */
  public String generateMessageId() {
    if (mConnection != null) {
      return mConnection.genId();
    }
    return null;
  }

  private void registerDeviceWithServer() {
    synchronized (mMessagingHandler) {
      mMessagingHandler.post(new Runnable() {
        public void run() {
          if (Log.isLoggable(TAG, Log.DEBUG)) {
            Log.d(TAG, "registerDeviceWithServer() start");
          }
          ConnectionInfo connectionInfo = getConnectionInfo();
          GooglePlayServicesWrapper googlePlayServicesWrapper = GooglePlayServicesWrapper.getInstance(mContext);
          int result = googlePlayServicesWrapper.isPlayServicesAvailable();
          if (result == GooglePlayServicesWrapper.PLAY_SERVICES_SERVICE_VERSION_UPDATE_REQUIRED) {
            googlePlayServicesWrapper.showErrorNotification(result);
          }
          String gcmSenderId = connectionInfo.clientConfig.getGcmSenderId();
          boolean isGcmWakeupEnabled = connectionInfo.isGcmWakeupEnabled &&
              result == GooglePlayServicesWrapper.PLAY_SERVICES_AVAILABLE &&
              gcmSenderId != null && !gcmSenderId.trim().isEmpty();
          if (isGcmWakeupEnabled) {
            String gcmRegId = connectionInfo.gcmRegId;
            int gcmRegIdAppVersion = connectionInfo.gcmRegIdAppVersion;
            int appVersion = getAppVersion();
            boolean isNeedNewToken = gcmRegId == null ||
                gcmRegIdAppVersion < 0 ||
                gcmRegIdAppVersion != appVersion;

            if (isNeedNewToken) {
              if (Log.isLoggable(TAG, Log.DEBUG)) {
                Log.d(TAG, "registerDeviceWithServer() need new gcm token, registering.");
              }
              synchronized (MMXClient.this) {
                try {
                  gcmRegId = googlePlayServicesWrapper.registerGcmNew(gcmSenderId);
                  SharedPreferences.Editor prefEditor = mSharedPreferences.edit();
                  prefEditor.putString(SHARED_PREF_KEY_GCM_REGID, gcmRegId);
                  prefEditor.putInt(SHARED_PREF_KEY_GCM_REGID_APPVERSION, appVersion);
                  prefEditor.apply();
                  mConnectionInfo = null;

                  //reload the connection info since been updated
                  connectionInfo = getConnectionInfo();
                } catch(Exception ex) {
                  Log.e(TAG, "registerDeviceWithServer() GCM registration failed!", ex);
                  notifyConnectionEvent(ConnectionEvent.WAKEUP_REGISTRATION_FAILED);
                }
              }
            }
          } else {
            // Provide better diagnostic why MMX Wakeup is not working.
            int i = 0;
            StringBuilder sb = new StringBuilder("MMX Wakeup is disabled:");
            if (!connectionInfo.isGcmWakeupEnabled) {
              sb.append(i==0?" ":", ").append("GCM Wakeup is explicitly disabled in the config");
              ++i;
            }
            if (result != GooglePlayServicesWrapper.PLAY_SERVICES_AVAILABLE) {
              sb.append(i==0?" ":", ").append(googlePlayServicesWrapper.getErrorString(result));
              ++i;
            }
            if (gcmSenderId == null || gcmSenderId.isEmpty()) {
              sb.append(i==0?" ":", ").append("GCM Sender ID is not specified");
              ++i;
            }
            Log.w(TAG, sb.toString());
          }

          //Register this device with MMX server.
          if (Log.isLoggable(TAG, Log.DEBUG)) {
            Log.d(TAG, "registerDeviceWithServer() create DevReg.Request()");
          }
          DevReg devReg = new DevReg();
          devReg.setPushType(isGcmWakeupEnabled ? PushType.GCM.toString() : null);
          devReg.setPushToken(isGcmWakeupEnabled ? connectionInfo.gcmRegId : null);
          devReg.setDevId(mMMXContext.getDeviceId());
          devReg.setModelInfo(Build.MANUFACTURER+" "+Build.MODEL);
          // TODO: it will be nice to get the Security Setting's Owner info
          devReg.setDisplayName(devReg.getModelInfo());
          try {
            CarrierEnum carrier = DeviceUtil.getCarrier(mContext);
            devReg.setCarrierInfo((carrier == null) ? null : carrier.toString());
          } catch (SecurityException ex) {
            Log.w(TAG, "registerDeviceWithServer(): Unable to get carrier info: " + ex.getMessage());
          }
          try {
            devReg.setPhoneNumber(DeviceUtil.getLineNumber(mContext));
          } catch (SecurityException ex) {
            Log.w(TAG, "registerDeviceWithServer(): Unable to get phone number info: " + ex.getMessage());
          }
          devReg.setOsType(OSType.ANDROID.toString());
          devReg.setOsVersion(Build.VERSION.RELEASE);
          // Register the client protocol version numbers.
          devReg.setVersionMajor(Constants.MMX_VERSION_MAJOR);
          devReg.setVersionMinor(Constants.MMX_VERSION_MINOR);
//          try {
//            MMXStatus status = getDeviceManager().register(devReg);
//            if (Log.isLoggable(TAG, Log.DEBUG)) {
//              Log.d(TAG, "registerDeviceWithServer(): device registration completed with status=" + status);
//            }
            notifyConnectionEvent(ConnectionEvent.CONNECTED);
            getQueue().processPendingItems();
//          } catch (MMXException e) {
//            Log.e(TAG, "registerDeviceWithServer(): caught MMXException code=" + e.getCode(), e);
//            if (e.getCode() == 400) {
//              //if status is unsuccessful, disconnect
//              notifyConnectionEvent(ConnectionEvent.AUTHENTICATION_FAILURE);
//              disconnect();
//            }
//          }

        }
      });
    }
  }
  
  /**
   * Retrieves the app version number from PackageManager.
   * @return the app version from package manager
   */
  private int getAppVersion() {
    try {
      PackageInfo pi = mContext.getPackageManager().getPackageInfo(mContext.getPackageName(), 0);
      return pi.versionCode;
    } catch (NameNotFoundException e) {
      Log.e(TAG, "getAppVersion(): exception caught ", e);
    }
    return -1;
  }

  /**
   * The MMX connection listener that listens for Smack connection events.
   * @author login7
   */
  private class MMXConnectionListener implements com.magnet.mmx.client.common.MMXConnectionListener {
    private final String TAG = MMXConnectionListener.class.getSimpleName();

    public void onAuthenticated(MMXid user) {
      if (Log.isLoggable(TAG, Log.DEBUG)) {
        Log.d(TAG, "onAuthenticated() begin");
      }
      //FIXME: Figure out how to deal with Wakeups/GCM
      registerDeviceWithServer();
    }

    @Override
    public void onAuthFailed(MMXid user) {
      if (Log.isLoggable(TAG, Log.DEBUG)) {
        Log.d(TAG, "onAuthFailed() begin");
      }
      notifyConnectionEvent(ConnectionEvent.AUTHENTICATION_FAILURE);
      disconnect();
    }

    public void onConnectionEstablished() {
      if (Log.isLoggable(TAG, Log.DEBUG)) {
        Log.d(TAG, "onConnectionEstablished() begin");
      }
      //notifyConnectionEvent(ConnectionEvent.CONNECTED);
    }

    public void onReconnectingIn(int interval) {
      if (Log.isLoggable(TAG, Log.DEBUG)) {
        Log.d(TAG, "onReconnectingIn() begin " + interval);
      }
      if (interval < 0) {
        //this means that there is no connectivity and
        //the reconnection manager is waiting for network events
        //before attempt to reconnect.  Any larger interval
        //implies a server connection failure, which will
        //ultimately result in an onConnectionFailed callback
        //if the situation persists
        notifyConnectionEvent(ConnectionEvent.RECONNECTING);
      }
    }

    public void onConnectionFailed(Exception cause) {
      if (Log.isLoggable(TAG, Log.DEBUG)) {
        Log.d(TAG, "onConnectionFailed() begin");
      }
      notifyConnectionEvent(ConnectionEvent.CONNECTION_FAILED);
    }

    public void onConnectionClosed() {
      if (Log.isLoggable(TAG, Log.DEBUG)) {
        Log.d(TAG, "onConnectionClosed() begin");
      }
      notifyConnectionEvent(ConnectionEvent.DISCONNECTED);
      synchronized (mIsDisconnecting) {
        mIsDisconnecting.set(false);
        mIsDisconnecting.notify();
      }
    }

    @Override
    public void onAccountCreated(MMXid user) {
      if (Log.isLoggable(TAG, Log.DEBUG)) {
        Log.d(TAG, "onAccountCreated() user="+user);
      }
    }

  }

  /**
   * Implement if interested in MMXClient events.  In most cases,
   * this should be implemented and registered with a subsequent call
   * to registerMMXListener.
   */
  public interface MMXListener {
    /**
     * Called when a connection event occurs.
     * @param client The instance of the MMXClient
     * @param event The event that occurred
     */
    void onConnectionEvent(MMXClient client, ConnectionEvent event);

    /**
     * Called when a message is received.
     *
     * @param client The instance of the MMXClient
     * @param message The message that was received
     * @param receiptId A delivery receipt ID or null.
     */
    void onMessageReceived(MMXClient client, MMXMessage message, String receiptId);

    /**
     * Called when a message send fails due to the loss of connection.
     * @param client The instance of the MMXClient
     * @param messageId The id of the message that failed
     */
    void onSendFailed(MMXClient client, String messageId);

    /**
     * Called when a delivery is confirmed for a message that was sent
     * with the ack option.
     *
     * @param client The instance of the MMXClient
     * @param messageId The id of the message for which the receipt was returned
     */
    void onMessageDelivered(MMXClient client, MMXid recipient, String messageId);

    /**
     * Called when a multicast message has been submitted to the server.
     * @param client
     * @param messageId
     */
    void onMessageSubmitted(MMXClient client, String messageId);
    
    /**
     * Called when a message has been accepted for delivery by the MMX server
     *
     * @param client the instance of the MMXClient
     * @param messageId the message id of the message
     */
    void onMessageAccepted(MMXClient client, String messageId);

    /**
     * Called when a pubsub item is received.
     * @param client The instance of the MMXClient
     * @param topic The topic for the pubsub item that was received
     * @param message The message of the pubsub item
     */
    void onPubsubItemReceived(MMXClient client, MMXTopic topic, MMXMessage message);
    
    /**
     * Called when an error message is received.  The payload in the error
     * message can be an MMXError or custom; use {@link MMXError#getType()} to identify the payload, and use
     * {@link MMXError#fromJson(String)} and {@link MMXPayload#getDataAsText()}
     * to construct the MMXError payload.
     * @param client The instance of the MMXClient
     * @param error The error message
     */
    void onErrorReceived(MMXClient client, MMXErrorMessage error);
  }

  /**
   * The current connection properties for this instance of MMXClient.  This contains the latest
   * persisted values that will take effect on the next connect() call.  The caller should not
   * cache this object, but instead call getConnectionInfo() to get the most up-to-date values.
   */
  public final class ConnectionInfo {
    /**
     * The MMXClientConfig that is used for this instance
     */
    public final MMXClientConfig clientConfig;
    /**
     * The username that this MMXClient is connected with
     */
    public final String username;
    private final String password;
    /**
     * The GCM registration id if this device has been registered
     */
    public final String gcmRegId;
    /**
     * The GCM registration app version if this device has been registered
     */
    public final int gcmRegIdAppVersion;
    /**
     * Whether GCM wakeup is currently enabled
     */
    public final boolean isGcmWakeupEnabled;
    /**
     * The auth mode for this MMXClient instance
     */
    public final int authMode;

    private ConnectionInfo(MMXClientConfig config, String username, String password,
        String gcmRegId, int gcmRegIdAppVersion, boolean isGcmWakeupEnabled, int authMode) {
      this.clientConfig = config;
      this.username = username;
      this.password = password;
      this.gcmRegId = gcmRegId;
      this.gcmRegIdAppVersion = gcmRegIdAppVersion;
      this.isGcmWakeupEnabled = isGcmWakeupEnabled;
      this.authMode = authMode;
    }
  }

  /**
   * Returns whether or not the wake-up functionality is enabled
   * for this MMX Client.  Wake-up functionality allows the MMX server
   * to wake up the device to deliver messages to the MMX client application.
   *
   * Wake-up functionality is only supported after the application invokes the
   * connect method successfully.
   *
   * @return true if GCM wakeup is enabled for this client
   */
  public boolean isGcmWakeUpEnabled() {
    return getConnectionInfo().isGcmWakeupEnabled;
  }

  /**
   * Enables/disables the wake-up functionality for this MMX client.  See
   * isWakeUpEnabled() for more details.
   *
   * @param isWakeupEnabled true to enable GCM push messages
   */
  public void setGcmWakeUpEnabled(boolean isWakeupEnabled) {
    synchronized (MMXClient.this) {
      SharedPreferences.Editor prefEditor = mSharedPreferences.edit();
      prefEditor.putBoolean(SHARED_PREF_KEY_GCM_WAKEUP_ENABLED, isWakeupEnabled);
      prefEditor.apply();
      mConnectionInfo = null;
    }
    //FIXME: Figure out how to deal with Wakeups/GCM
    registerDeviceWithServer();
  }

  /**
   * Implement this interface with a default public constructor.  This implementation is required
   * if the application needs to handle any wake-up events (including GCM push messages or timer-based
   * wake-ups).
   *
   * To use the MMX client wake-up functionality, register the MMXWakeupListener implementation
   * {@link #registerWakeupListener(Context, Class)}.  Setup either a scheduled wake-up
   * {@link #scheduleWakeupAlarm(Context, long)} OR configure GCM for your application
   * {@see https://developers.google.com/cloud-messaging/android/start} and register the
   * GCM project ID in the MMX client configuration {@link MMXClientConfig}.
   */
  public interface MMXWakeupListener {
    /**
     * Called when the application has been woken up either from
     * a GCM or some other MMX wakeup mechanism.
     *
     * @param applicationContext The application's context
     * @param intent The intent that caused this wakeup
     */
    void onWakeupReceived(Context applicationContext, Intent intent);
  }

  public synchronized HostnameVerifier getNaiveHostnameVerifier() {
    if (mNaiveHostnameVerifier == null) {
      mNaiveHostnameVerifier = new AllowAllHostnameVerifier();
    }
    return mNaiveHostnameVerifier;
  }

  /**
   * Doesn't throw exceptions when any SSL cert is handed to it.
   * Allows all certs.
   */
  private static class NaiveTrustManager implements X509TrustManager {
    public void checkClientTrusted(X509Certificate[] arg0, String arg1)
        throws CertificateException {
      Log.d(TAG, "NaiveTrustManager.checkClientTrusted() start");
    }

    public void checkServerTrusted(X509Certificate[] arg0, String arg1)
        throws CertificateException {
      Log.d(TAG, "NaiveTrustManager.checkServerTrusted() start");
    }

    public X509Certificate[] getAcceptedIssuers() {
      Log.d(TAG, "NaiveTrustManager.getAcceptedIssuers() start");
      return null;
    }

  }

  private SSLContext mNaiveSslContext = null;
  private HostnameVerifier mNaiveHostnameVerifier = null;

  public synchronized SSLContext getNaiveSSLContext() {
    if (mNaiveSslContext == null) {
      try {
        TrustManager[] tm = new TrustManager[]{new NaiveTrustManager()};
        mNaiveSslContext = SSLContext.getInstance("TLS");
        mNaiveSslContext.init(null, tm, new SecureRandom());
      } catch (Exception e) {
        Log.e(TAG, "getNaiveSSLContext(): caught exception", e);
      }
    }
    return mNaiveSslContext;
  }

  class MMXSocketFactoryWrapper extends SocketFactory {
    private SocketFactory mBaseFactory;
    public MMXSocketFactoryWrapper(SocketFactory baseFactory) {
      mBaseFactory = baseFactory;
    }

    /**
     * If SSL is required, the caller MUST verify the server's
     * identify when calling this method by using a HostnameVerifier.verify().
     */
    public Socket createSocket(String s, int i) throws IOException, UnknownHostException {
      Socket socket = mBaseFactory.createSocket();
      if (socket instanceof SSLSocket) {
        SSLSocket sslSocket = (SSLSocket) socket;
        sslSocket.setEnabledCipherSuites(sslSocket.getSupportedCipherSuites());
      }
      InetSocketAddress addr = new InetSocketAddress(s, i);
      socket.connect(addr, TCP_CONNECTION_TIMEOUT);
      return socket;
    }

    @Override
    public Socket createSocket(String s, int i, InetAddress inetAddress, int i2) throws IOException, UnknownHostException {
      return mBaseFactory.createSocket(s, i, inetAddress, i2);
    }

    @Override
    public Socket createSocket(InetAddress inetAddress, int i) throws IOException {
      return mBaseFactory.createSocket(inetAddress, i);
    }

    @Override
    public Socket createSocket(InetAddress inetAddress, int i, InetAddress inetAddress2, int i2) throws IOException {
      return mBaseFactory.createSocket(inetAddress, i, inetAddress2, i2);
    }
  }

  /**
   * Retrieve the MMXMessageManager instance for this client.
   *
   * @return the MMXMessageManager instance associated with this client
   */
  public synchronized MMXMessageManager getMessageManager() {
    MMXManager manager = mManagers.get(MMXMessageManager.class);
    if (manager == null) {
      manager = new MMXMessageManager(this, mMessagingHandler);
      mManagers.put(MMXMessageManager.class, manager);
    }
    return (MMXMessageManager)manager;
  }

  /**
   * Retrieve the MMXPubSubManager instance for this client.
   *
   * @return the MMXPubSubManager instance associated with this client
   */
  public synchronized MMXPubSubManager getPubSubManager() {
    MMXManager manager = mManagers.get(MMXPubSubManager.class);
    if (manager == null) {
      manager = new MMXPubSubManager(this, mMessagingHandler);
      mManagers.put(MMXPubSubManager.class, manager);
    }
    return (MMXPubSubManager)manager;
  }

  /**
   * Retrieve the MMXAccountManager instance for this client.
   *
   * @return the MMXAccountManager instance associated with this client
   */
  public synchronized MMXAccountManager getAccountManager() {
    MMXManager manager = mManagers.get(MMXAccountManager.class);
    if (manager == null) {
      manager = new MMXAccountManager(this, mMessagingHandler);
      mManagers.put(MMXAccountManager.class, manager);
    }
    return (MMXAccountManager)manager;
  }

  /**
   * Retrieve the MMXDeviceManager instance for this client.
   *
   * @return the MMXDeviceManager instance associated with this client
   */
  public synchronized MMXDeviceManager getDeviceManager() {
    MMXManager manager = mManagers.get(MMXDeviceManager.class);
    if (manager == null) {
      manager = new MMXDeviceManager(this, mMessagingHandler);
      mManagers.put(MMXDeviceManager.class, manager);
    }
    return (MMXDeviceManager)manager;
  }

  /**
   * Clears the location information for the current user
   *
   * @throws MMXException
   */
  public void clearLocation() throws MMXException {
      MMXGeoLogger.clearGeoLocaction(this);
  }

  /**
   * Attempts to cancel a pending message with the specified id.  This is
   * client-only functionality and will only work for messages that have not
   * been sent.
   *
   * @param messageId The id of the message to cancel.  This is the value returned by sendMessage()
   * @return true if canceled successfully
   */
  boolean cancelMessage(String messageId) {
    if (messageId == null) {
      Log.w(TAG, "cancelMessage(): cannot cancel a null messageId, returning false.");
      return false;
    }
    return getQueue().removeItem(messageId);
  }

  /**
   * Returns the messaging handler for this MMXClient instance.
   *
   * @return the messaging handler associated with this MMXClient
   */
  Handler getHandler() {
    return mMessagingHandler;
  }

  private String bin2hex(byte[] data) {
    return String.format("%0" + (data.length*2) + "X", new BigInteger(1, data));
  }
}<|MERGE_RESOLUTION|>--- conflicted
+++ resolved
@@ -485,22 +485,16 @@
 
     // Use a new accessor for the device ID.  It is not optimal because we don't
     // know if the device ID is changed.
-<<<<<<< HEAD
-//    DeviceIdGenerator.setDeviceIdAccessor(new DeviceIdAccessor() {
-//      public String getId(Context context) {
-//        return mConfig.getDeviceId();
-//      }
-//    });
-=======
-    DeviceIdGenerator.setDeviceIdAccessor(new DeviceIdAccessor() {
+    DeviceIdGenerator.setDeviceIdAccessor(mContext, new DeviceIdAccessor() {
+      @Override
       public String getId(Context context) {
         return mConfig.getDeviceId();
       }
+      @Override
       public boolean obfuscated() {
         return mConfig.obfuscateDeviceId();
       }
     });
->>>>>>> cba0d3b3
   }
 
   /**
