/*   Copyright (c) 2015 Magnet Systems, Inc.
 *
 *  Licensed under the Apache License, Version 2.0 (the "License");
 *  you may not use this file except in compliance with the License.
 *  You may obtain a copy of the License at
 *
 *      http://www.apache.org/licenses/LICENSE-2.0
 *
 *  Unless required by applicable law or agreed to in writing, software
 *  distributed under the License is distributed on an "AS IS" BASIS,
 *  WITHOUT WARRANTIES OR CONDITIONS OF ANY KIND, either express or implied.
 *  See the License for the specific language governing permissions and
 *  limitations under the License.
 */
package com.magnet.mmx.client.api;

import java.util.HashMap;
import java.util.List;
import java.util.concurrent.atomic.AtomicBoolean;
import java.util.concurrent.atomic.AtomicInteger;

import android.util.Log;

import com.magnet.mmx.client.api.MMXChannel.FailureCode;

public class MMXChannelTest extends MMXInstrumentationTestCase {
  private static final String TAG = MMXChannelTest.class.getSimpleName();

  public void postSetUp() {
    String suffix = String.valueOf(System.currentTimeMillis());
    helpLogin(USERNAME_PREFIX, DISPLAY_NAME_PREFIX, suffix, true);
  }

  public void tearDown() {
    helpLogout();
  }

  public void testPublicChannel() {
    String channelName = "channel" + System.currentTimeMillis();
    String channelSummary = channelName + " Summary";
    MMXChannel channel = new MMXChannel.Builder()
            .name(channelName)
            .summary(channelSummary)
            .setPublic(true)
            .build();
    helpCreate(channel);
    helpCreateError(channel, MMXChannel.FailureCode.CHANNEL_EXISTS);
    helpFind(channelName, 1);
    helpSubscribe(channel, 1);
    helpPublish(channel);
    helpChannelSummary(channelName, 1, 1);
    helpUnsubscribe(channel);
    helpDelete(channel);
  }

  public void testPrivateChannel() {
    String channelName = "private-channel" + System.currentTimeMillis();
    String channelSummary = channelName + " Summary";
    MMXChannel channel = new MMXChannel.Builder()
            .name(channelName)
            .summary(channelSummary)
            .build();
    helpCreate(channel);
    helpCreateError(channel, MMXChannel.FailureCode.CHANNEL_EXISTS);
    helpFind(channelName, 0); // 0 because private channels should not show up on search
    helpSubscribe(channel, 1);
    helpPublish(channel);
    helpChannelSummary(channelName, 0, 0); // 0 and 0 because this method will not be able to find private channels
    helpUnsubscribe(channel);
    helpDelete(channel);

  }

  public void testPrivateChannelInvite() {
    helpTestChannelInvite(false);
  }

  public void testPublicChannelInvite() {
    helpTestChannelInvite(true);
  }

  public void helpTestChannelInvite(boolean isPublic) {
    String channelName = (isPublic ? "public-channel" : "private-channel") + System.currentTimeMillis();
    String channelSummary = channelName + " Summary";
    MMXChannel channel = new MMXChannel.Builder()
            .name(channelName)
            .summary(channelSummary)
            .setPublic(isPublic)
            .build();
    MMXChannel channelFromCallback = helpCreate(channel);

    final AtomicBoolean inviteResponseValue = new AtomicBoolean(false);
    final StringBuffer inviteResponseText = new StringBuffer();
    final StringBuffer inviteTextBuffer = new StringBuffer();
    MMX.EventListener inviteListener = new MMX.EventListener() {
      @Override
      public boolean onMessageReceived(MMXMessage message) {
        return false;
      }

      public boolean onInviteReceived(MMXChannel.MMXInvite invite) {
        inviteTextBuffer.append(invite.getInviteInfo().getComment());
        invite.accept("foobar response", null);
        synchronized (inviteTextBuffer) {
          inviteTextBuffer.notify();
        }
        return true;
      }

      public boolean onInviteResponseReceived(MMXChannel.MMXInviteResponse inviteResponse) {
        inviteResponseValue.set(inviteResponse.isAccepted());
        inviteResponseText.append(inviteResponse.getResponseText());
        synchronized (inviteResponseValue) {
          inviteResponseValue.notify();
        }
        return true;
      }
    };
    MMX.registerListener(inviteListener);
    final AtomicBoolean inviteSent = new AtomicBoolean(false);
    channel.inviteUser(MMX.getCurrentUser(), "foobar", new MMXChannel.OnFinishedListener<MMXChannel.MMXInvite>() {
      @Override
      public void onSuccess(MMXChannel.MMXInvite result) {
        inviteSent.set(true);
        synchronized (inviteSent) {
          inviteSent.notify();
        }
      }

      @Override
      public void onFailure(MMXChannel.FailureCode code, Throwable ex) {
        Log.e(TAG, "Exception caught: " + code, ex);
        synchronized (inviteSent) {
          inviteSent.notify();
        }
      }
    });
    synchronized (inviteResponseValue) {
      try {
        inviteResponseValue.wait(10000);
      } catch (InterruptedException e) {
        e.printStackTrace();
      }
    }
    assertEquals("foobar", inviteTextBuffer.toString());
    assertTrue(inviteResponseValue.get());
    assertEquals("foobar response", inviteResponseText.toString());

    //test invite from the callback channel
    final AtomicBoolean inviteFromCallbackSent = new AtomicBoolean(false);
    channel.inviteUser(MMX.getCurrentUser(), "foobar", new MMXChannel.OnFinishedListener<MMXChannel.MMXInvite>() {
      @Override
      public void onSuccess(MMXChannel.MMXInvite result) {
        inviteFromCallbackSent.set(true);
        synchronized (inviteSent) {
          inviteFromCallbackSent.notify();
        }
      }

      @Override
      public void onFailure(MMXChannel.FailureCode code, Throwable ex) {
        Log.e(TAG, "Exception caught: " + code, ex);
        synchronized (inviteFromCallbackSent) {
          inviteFromCallbackSent.notify();
        }
      }
    });
    synchronized (inviteFromCallbackSent) {
      try {
        inviteFromCallbackSent.wait(10000);
      } catch (InterruptedException e) {
        e.printStackTrace();
      }
    }
    assertTrue(inviteFromCallbackSent.get());

    helpDelete(channel);
  }

  public void testGetAllSubscriptions() {
    long timestamp = System.currentTimeMillis();
    String privateChannelName = "private-channel" + timestamp;
    String privateChannelSummary = privateChannelName + " Summary";
    MMXChannel privateChannel = new MMXChannel.Builder()
            .name(privateChannelName)
            .summary(privateChannelSummary)
            .build();
    helpCreate(privateChannel);

    String publicChannelName = "channel" + timestamp;
    String publicChannelSummary = publicChannelName + " Summary";
    MMXChannel publicChannel = new MMXChannel.Builder()
            .name(publicChannelName)
            .summary(publicChannelSummary)
            .setPublic(true)
            .build();
    helpCreate(publicChannel);

    //should have autosubscribed since we created them
    final ExecMonitor<Integer, FailureCode> subCount = new ExecMonitor<Integer, FailureCode>();
    MMXChannel.getAllSubscriptions(new MMXChannel.OnFinishedListener<List<MMXChannel>>() {
      public void onSuccess(List<MMXChannel> result) {
        subCount.invoked(result.size());
      }

      public void onFailure(MMXChannel.FailureCode code, Throwable ex) {
        Log.e(TAG, "Exception caught: " + code, ex);
        subCount.failed(code);
      }
    });
    ExecMonitor.Status status = subCount.waitFor(10000);
    if (status == ExecMonitor.Status.INVOKED) {
      assertEquals(2, subCount.getReturnValue().intValue());
    } else if (status == ExecMonitor.Status.FAILED) {
      fail("getAllSubscriptions() failed: "+subCount.getFailedValue());
    } else {
      fail("getAllSubscriptions() timed out");
    }

    helpDelete(publicChannel);
    helpDelete(privateChannel);
  }

  public void testErrorHandling() {
    String existChannelName = "exist-channel" + System.currentTimeMillis();
    MMXChannel existChannel = new MMXChannel.Builder()
            .name(existChannelName)
            .setPublic(true)
            .build();
    helpCreate(existChannel);
    helpCreateError(existChannel, MMXChannel.FailureCode.CHANNEL_EXISTS);
    helpDelete(existChannel);
    
    String noSuchChannelName = "no-such-channel";
    MMXChannel noSuchChannel = new MMXChannel.Builder()
            .name(noSuchChannelName)
            .build();
    helpFindError(noSuchChannelName, 0);
    helpChannelSummaryError(noSuchChannelName, 0);
    helpSubscribeError(noSuchChannel, MMXChannel.FailureCode.CHANNEL_NOT_FOUND);
    helpPublishError(noSuchChannel, MMXChannel.FailureCode.CHANNEL_NOT_FOUND);
    helpUnsubscribeError(noSuchChannel, MMXChannel.FailureCode.CHANNEL_NOT_FOUND);
    helpDeleteError(noSuchChannel, MMXChannel.FailureCode.CHANNEL_NOT_FOUND);
  }
  
  public void testGetSubscribedPrivateChannel() {
    final String USERNAME_1 = "user1";
    final String DISPLAY_NAME_1 = "User 1";
    final String USERNAME_2 = "user2";
    final String DISPLAY_NAME_2 = "User 2";
    final String CHANNEL_NAME = "channel1";
    
    helpLogout();
    
    // Register and login as user1, create and auto-subscribe a private channel.
    String suffix = String.valueOf(System.currentTimeMillis());
    helpLogin(USERNAME_1, DISPLAY_NAME_1, suffix, true);
    MMXChannel channel = new MMXChannel.Builder().name(CHANNEL_NAME)
          .setPublic(false).summary("Private Channel 1").build();
    helpCreate(channel);
    helpLogout();
    
    // Register and login as user2, subscribe to the private channel.  It
    // should have 2 subscribers: user1 and user2.
    helpLogin(USERNAME_2, DISPLAY_NAME_2, suffix, true);
    helpSubscribe(channel, 2);
    // Get the subscribed channel information.
    final ExecMonitor<List<MMXChannel>, FailureCode> channels = new ExecMonitor<List<MMXChannel>, FailureCode>();
    MMXChannel.getAllSubscriptions(new MMXChannel.OnFinishedListener<List<MMXChannel>>() {
      public void onSuccess(List<MMXChannel> result) {
        channels.invoked(result);
      }

      public void onFailure(MMXChannel.FailureCode code, Throwable ex) {
        Log.e(TAG, "Exception caught: " + code, ex);
        channels.failed(code);
      }
    });
    ExecMonitor.Status status = channels.waitFor(10000);
    if (status == ExecMonitor.Status.FAILED) {
      fail("getAllSubscriptions failed: "+channels.getFailedValue());
    } else if (status == ExecMonitor.Status.WAITING) {
      fail("getAllSubscriptions timed out");
    } else {
      List<MMXChannel> subChannels = channels.getReturnValue();
      assertNotNull(subChannels);
      assertEquals(1, subChannels.size());
      assertEquals(USERNAME_1+suffix, subChannels.get(0).getOwnerUsername());
    }
    helpLogout();
    
    // Login as user1 again and delete the channel.
    helpLogin(USERNAME_1, DISPLAY_NAME_1, suffix, false);
    helpDelete(channel);
    helpLogout();
  }
  
  //**************
  //HELPER METHODS
  //**************
<<<<<<< HEAD
  private void helpCreate(MMXChannel channel) {
=======
  private MMXChannel helpCreate(MMXChannel channel) {
>>>>>>> 80d7a78a
    final ExecMonitor<MMXChannel, Void> createResult = new ExecMonitor<MMXChannel, Void>();
    channel.create(new MMXChannel.OnFinishedListener<MMXChannel>() {
      public void onSuccess(MMXChannel result) {
        Log.e(TAG, "helpCreate.onSuccess ");
        createResult.invoked(result);
      }

      public void onFailure(MMXChannel.FailureCode code, Throwable ex) {
        Log.e(TAG, "Exception caught: " + code, ex);
        createResult.invoked(null);
      }
    });
    MMXChannel result = null;
    if (createResult.waitFor(10000) == ExecMonitor.Status.INVOKED) {
<<<<<<< HEAD
      MMXChannel result = createResult.getReturnValue();
      assertNotNull(result);
      assertEquals(channel.getOwnerUsername(), result.getOwnerUsername());
      assertEquals(channel.getSummary(), result.getSummary());
=======
      result = createResult.getReturnValue();
      assertNotNull(result);
      assertNotNull(result.getOwnerUsername());
      assertEquals(channel.getSummary(), result.getSummary());
      assertEquals(channel.getName(), result.getName());
>>>>>>> 80d7a78a
    } else {
      fail("Channel creation timed out");
    }
    return result;
  }
  
  private void helpCreateError(MMXChannel channel, final FailureCode expected) {
    final ExecMonitor<FailureCode, String> obj = new ExecMonitor<FailureCode, String>();
    channel.create(new MMXChannel.OnFinishedListener<MMXChannel>() {
      @Override
      public void onSuccess(MMXChannel result) {
        obj.failed("Unexpected success on creating an existing channel");
      }

      @Override
      public void onFailure(FailureCode code, Throwable throwable) {
        obj.invoked(code);
      }
    });
    if (obj.waitFor(10000) == ExecMonitor.Status.FAILED)
      fail(obj.getFailedValue());
    else
      assertEquals(expected, obj.getReturnValue());
  }


  private void helpFind(String channelName, int expectedCount) {
    //find
    final ExecMonitor<Integer, FailureCode> findResult = new ExecMonitor<Integer, FailureCode>();
    MMXChannel.findByName(channelName, 10, new MMXChannel.OnFinishedListener<ListResult<MMXChannel>>() {
      public void onSuccess(ListResult<MMXChannel> result) {
        findResult.invoked(result.totalCount);
      }

      @Override
      public void onFailure(MMXChannel.FailureCode code, Throwable ex) {
        Log.e(TAG, "Exception caught: " + code, ex);
        findResult.failed(code);
      }
    });
    ExecMonitor.Status status = findResult.waitFor(10000);
    if (status == ExecMonitor.Status.INVOKED)
      assertEquals(expectedCount, findResult.getReturnValue().intValue());
    else if (status == ExecMonitor.Status.FAILED)
      fail("Find channel failed: "+findResult.getFailedValue());
    else
      fail("Find channel timed out");
  }
  
  private void helpFindError(String channelName, final int expected) {
    final ExecMonitor<ListResult<MMXChannel>, String> obj = new ExecMonitor<ListResult<MMXChannel>, String>();
    MMXChannel.findByName(channelName, 10, new MMXChannel.OnFinishedListener<ListResult<MMXChannel>>() {
      @Override
      public void onSuccess(ListResult<MMXChannel> result) {
        obj.invoked(result);
      }

      @Override
      public void onFailure(FailureCode code, Throwable ex) {
        obj.failed("Unexpected failure on finding a non-existing channel");
      }
    });
    ExecMonitor.Status status = obj.waitFor(10000);
    if (status == ExecMonitor.Status.FAILED)
      fail(obj.getFailedValue());
    else if (status == ExecMonitor.Status.INVOKED)
      assertEquals(expected, obj.getReturnValue().totalCount);
    else
      fail("Find non-existing channel timeout");
  }

  private void helpSubscribe(MMXChannel channel, int expectedSubscriberCount) {
    //subscribe
    final ExecMonitor<Boolean, FailureCode> subResult = new ExecMonitor<Boolean, FailureCode>();
    channel.subscribe(new MMXChannel.OnFinishedListener<String>() {
      public void onSuccess(String result) {
        subResult.invoked(true);
      }

      public void onFailure(MMXChannel.FailureCode code, Throwable ex) {
        Log.e(TAG, "Exception caught: " + code, ex);
        subResult.failed(code);
      }
    });
    ExecMonitor.Status status = subResult.waitFor(10000);
    if (status == ExecMonitor.Status.INVOKED)
      assertTrue(subResult.getReturnValue());
    else if (status == ExecMonitor.Status.FAILED)
      fail("Channel subscription failed: "+subResult.getFailedValue());
    else
      fail("Channel subscription timed out");

    final ExecMonitor<Integer, FailureCode> getSubsResult = new ExecMonitor<Integer, FailureCode>();
    channel.getAllSubscribers(100, new MMXChannel.OnFinishedListener<ListResult<MMXUser>>() {
      public void onSuccess(ListResult<MMXUser> result) {
        getSubsResult.invoked(result.totalCount);
      }

      public void onFailure(MMXChannel.FailureCode code, Throwable ex) {
        Log.e(TAG, "Exception caught: " + code, ex);
        getSubsResult.failed(code);
      }
    });
    status = getSubsResult.waitFor(10000);
    if (status == ExecMonitor.Status.INVOKED)
      assertEquals(expectedSubscriberCount, getSubsResult.getReturnValue().intValue());
    else if (status == ExecMonitor.Status.FAILED)
      fail("Get subscrivers failed: "+getSubsResult.getFailedValue());
    else
      fail("Get subscrivers timed out");
  }
  
  private void helpSubscribeError(MMXChannel channel, final FailureCode expected) {
    final ExecMonitor<FailureCode, String> obj = new ExecMonitor<FailureCode, String>();
    channel.subscribe(new MMXChannel.OnFinishedListener<String>() {
      @Override
      public void onSuccess(String result) {
        obj.failed("Unexpected success on subscribing a non-existing channel");
      }
      @Override
      public void onFailure(FailureCode code, Throwable throwable) {
        obj.invoked(code);
      }
    });
    if (obj.waitFor(10000) == ExecMonitor.Status.FAILED)
      fail(obj.getFailedValue());
    else
      assertEquals(expected, obj.getReturnValue());
  }

  private void helpPublish(MMXChannel channel) {
    //setup message listener to receive published message
    final StringBuffer barBuffer = new StringBuffer();
    final StringBuffer senderBuffer = new StringBuffer();
    final MMX.EventListener messageListener = new MMX.EventListener() {
      @Override
      public boolean onMessageReceived(MMXMessage message) {
        String bar = message.getContent().get("foo");
        //FIXME:  Check the sender name/displayname
        MMXUser sender = message.getSender();
        if (sender != null) {
          senderBuffer.append(sender.getDisplayName());
        }
        if (bar != null) {
          barBuffer.append(bar);
        }
        synchronized (barBuffer) {
          barBuffer.notify();
        }
        return false;
      }

      @Override
      public boolean onMessageAcknowledgementReceived(MMXUser from, String messageId) {
        return false;
      }
    };
    MMX.registerListener(messageListener);

    //publish
    final StringBuffer pubId = new StringBuffer();
    HashMap<String, String> content = new HashMap<String, String>();
    content.put("foo", "bar");
    String id = channel.publish(content, new MMXChannel.OnFinishedListener<String>() {
      public void onSuccess(String result) {
        pubId.append(result);
        synchronized (pubId) {
          pubId.notify();
        }
      }

      public void onFailure(MMXChannel.FailureCode code, Throwable ex) {
        Log.e(TAG, "Exception caught: " + code, ex);
        synchronized (pubId) {
          pubId.notify();
        }
      }
    });
    synchronized (barBuffer) {
      try {
        barBuffer.wait(10000);
      } catch (InterruptedException e) {
        e.printStackTrace();
      }
    }
    assertEquals(id, pubId.toString());
    assertEquals("bar", barBuffer.toString());
    assertEquals(MMX.getCurrentUser().getDisplayName(), senderBuffer.toString());
    MMX.unregisterListener(messageListener);
  }
  
  private void helpPublishError(MMXChannel channel, final FailureCode expected) {
    final ExecMonitor<FailureCode, String> obj = new ExecMonitor<FailureCode, String>();
    HashMap<String, String> content = new HashMap<String, String>();
    content.put("foo", "bar");
    String id = channel.publish(content, new MMXChannel.OnFinishedListener<String>() {
      @Override
      public void onSuccess(String result) {
        obj.failed("Unexpected success on publishing to a non-existing channel");
      }
      @Override
      public void onFailure(FailureCode code, Throwable throwable) {
        obj.invoked(code);
      }
    });
    if (obj.waitFor(10000) == ExecMonitor.Status.FAILED)
      fail(obj.getFailedValue());
    else
      assertEquals(expected, obj.getReturnValue());
  }

  private void helpChannelSummary(String channelName, int expectedChannelCount, int expectedItemCount) {
    //get topic again
    final AtomicInteger itemCount = new AtomicInteger(0);
    final ExecMonitor<Integer, FailureCode> channelCount = new ExecMonitor<Integer, FailureCode>();
    MMXChannel.findByName(channelName, 100, new MMXChannel.OnFinishedListener<ListResult<MMXChannel>>() {
      @Override
      public void onSuccess(ListResult<MMXChannel> result) {
        if (result.items.size() > 0) {
          itemCount.set(result.items.get(0).getNumberOfMessages());
        }
        channelCount.invoked(result.totalCount);
      }

      @Override
      public void onFailure(MMXChannel.FailureCode code, Throwable ex) {
        Log.e(TAG, "Exception caught: " + code, ex);
        channelCount.failed(code);
      }
    });
    ExecMonitor.Status status = channelCount.waitFor(10000);
    if (status == ExecMonitor.Status.INVOKED) {
      assertEquals(expectedChannelCount, channelCount.getReturnValue().intValue());
      assertEquals(expectedItemCount, itemCount.intValue());
    } else if (status == ExecMonitor.Status.FAILED)
      fail("Channel summary failed: "+channelCount.getFailedValue());
    else
      fail("Channel summary timed out");
  }
  
  private void helpChannelSummaryError(String channelName, int expected) {
    final ExecMonitor<ListResult<MMXChannel>, String> obj = new ExecMonitor<ListResult<MMXChannel>, String>();
    MMXChannel.findByName(channelName, 100, new MMXChannel.OnFinishedListener<ListResult<MMXChannel>>() {
      @Override
      public void onSuccess(ListResult<MMXChannel> result) {
        obj.invoked(result);
      }

      @Override
      public void onFailure(FailureCode code, Throwable throwable) {
        obj.failed("Unexpected failure on channel summary of a non-existing channel");
      }
    });
    ExecMonitor.Status status = obj.waitFor(10000);
    if (status == ExecMonitor.Status.FAILED)
      fail(obj.getFailedValue());
    else if (status == ExecMonitor.Status.INVOKED)
      assertEquals(expected, obj.getReturnValue().totalCount);
    else
      fail("Getting channel summary timed out");
  }


  private void helpUnsubscribe(MMXChannel channel) {
    //unsubscribe
    final ExecMonitor<Boolean, FailureCode> unsubResult = new ExecMonitor<Boolean, FailureCode>();
    channel.unsubscribe(new MMXChannel.OnFinishedListener<Boolean>() {
      @Override
      public void onSuccess(Boolean result) {
        unsubResult.invoked(result);
      }

      @Override
      public void onFailure(MMXChannel.FailureCode code, Throwable ex) {
        Log.e(TAG, "Exception caught: " + code, ex);
        unsubResult.failed(code);
      }
    });
    ExecMonitor.Status status = unsubResult.waitFor(10000);
    if (status == ExecMonitor.Status.INVOKED)
      assertTrue(unsubResult.getReturnValue());
    else if (status == ExecMonitor.Status.FAILED)
      fail("Channel unsubscription failed: "+unsubResult.getFailedValue());
    else
      fail("Channel unsubscription timed out");
  }
  
  private void helpUnsubscribeError(MMXChannel channel, final FailureCode expected) {
    final ExecMonitor<FailureCode, String> obj = new ExecMonitor<FailureCode, String>();
    channel.unsubscribe(new MMXChannel.OnFinishedListener<Boolean>() {
      @Override
      public void onSuccess(Boolean result) {
        obj.failed("Unexpected success on unsubscribing a non-existing channel");
      }

      @Override
      public void onFailure(FailureCode code, Throwable throwable) {
        obj.invoked(code);
      }
    });
    if (obj.waitFor(10000) == ExecMonitor.Status.FAILED)
      fail(obj.getFailedValue());
    else
      assertEquals(expected, obj.getReturnValue());
  }


  private void helpDelete(MMXChannel channel) {
    //delete
    final ExecMonitor<Boolean, Void> deleteResult = new ExecMonitor<Boolean, Void>();
    channel.delete(new MMXChannel.OnFinishedListener<Void>() {
      @Override
      public void onSuccess(Void result) {
        deleteResult.invoked(true);
      }

      @Override
      public void onFailure(MMXChannel.FailureCode code, Throwable ex) {
        Log.e(TAG, "Exception caught: " + code, ex);
        deleteResult.invoked(false);
      }
    });
    if (deleteResult.waitFor(10000) == ExecMonitor.Status.INVOKED)
      assertTrue(deleteResult.getReturnValue());
    else
      fail("Channel deletion timed out");
  }
  
  private void helpDeleteError(MMXChannel channel, final FailureCode expected) {
    final ExecMonitor<FailureCode, String> obj = new ExecMonitor<FailureCode, String>();
    channel.delete(new MMXChannel.OnFinishedListener<Void>() {
      @Override
      public void onSuccess(Void result) {
        obj.failed("Unexpected success on deleting a non-existing channel");
      }

      @Override
      public void onFailure(FailureCode code, Throwable throwable) {
        obj.invoked(code);
      }
    });
    if (obj.waitFor(10000) == ExecMonitor.Status.FAILED)
      fail(obj.getFailedValue());
    else
      assertEquals(expected, obj.getReturnValue());
  }

  private void helpFetch(MMXChannel channel, int expectedCount) {
    //test basic fetch
    final ExecMonitor<Integer, FailureCode> fetchCount = new ExecMonitor<Integer, FailureCode>();
    channel.getItems(null, null, 100, true, new MMXChannel.OnFinishedListener<ListResult<MMXMessage>>() {
      @Override
      public void onSuccess(ListResult<MMXMessage> result) {
        fetchCount.invoked(result.totalCount);
      }

      @Override
      public void onFailure(MMXChannel.FailureCode code, Throwable ex) {
        Log.e(TAG, "Exception caught: " + code, ex);
        fetchCount.failed(code);
      }
    });
    ExecMonitor.Status status = fetchCount.waitFor(10000);
    if (status == ExecMonitor.Status.INVOKED)
      assertEquals(expectedCount, fetchCount.getReturnValue().intValue());
    else if (status == ExecMonitor.Status.FAILED)
      fail("Fetch from channel failed: "+fetchCount.getFailedValue());
    else
      fail("Fetch from channel timed out");
  }

  private void helpLogin(String userNamePrefix, String displayNamePrefix,
        String suffix, boolean regUser) {
    MMX.OnFinishedListener<Void> loginLogoutListener = getLoginLogoutListener();
    String username = userNamePrefix + suffix;
    String displayName = displayNamePrefix + suffix;
    if (regUser) {
      registerUser(username, displayName, PASSWORD);
    }

    //login with credentials
    MMX.login(username, PASSWORD, loginLogoutListener);
    synchronized (loginLogoutListener) {
      try {
        loginLogoutListener.wait(10000);
      } catch (InterruptedException e) {
        e.printStackTrace();
      }
    }
    assertTrue(MMX.getMMXClient().isConnected());
    MMX.enableIncomingMessages(true);
  }

  private void helpLogout() {
    MMX.OnFinishedListener<Void> loginLogoutListener = getLoginLogoutListener();
    MMX.logout(loginLogoutListener);
    synchronized (loginLogoutListener) {
      try {
        loginLogoutListener.wait(10000);
      } catch (InterruptedException e) {
        e.printStackTrace();
      }
    }
    assertFalse(MMX.getMMXClient().isConnected());
  }
}<|MERGE_RESOLUTION|>--- conflicted
+++ resolved
@@ -298,11 +298,7 @@
   //**************
   //HELPER METHODS
   //**************
-<<<<<<< HEAD
-  private void helpCreate(MMXChannel channel) {
-=======
   private MMXChannel helpCreate(MMXChannel channel) {
->>>>>>> 80d7a78a
     final ExecMonitor<MMXChannel, Void> createResult = new ExecMonitor<MMXChannel, Void>();
     channel.create(new MMXChannel.OnFinishedListener<MMXChannel>() {
       public void onSuccess(MMXChannel result) {
@@ -317,18 +313,12 @@
     });
     MMXChannel result = null;
     if (createResult.waitFor(10000) == ExecMonitor.Status.INVOKED) {
-<<<<<<< HEAD
-      MMXChannel result = createResult.getReturnValue();
-      assertNotNull(result);
-      assertEquals(channel.getOwnerUsername(), result.getOwnerUsername());
-      assertEquals(channel.getSummary(), result.getSummary());
-=======
       result = createResult.getReturnValue();
       assertNotNull(result);
       assertNotNull(result.getOwnerUsername());
+      assertEquals(channel.getOwnerUsername(), result.getOwnerUsername());
       assertEquals(channel.getSummary(), result.getSummary());
       assertEquals(channel.getName(), result.getName());
->>>>>>> 80d7a78a
     } else {
       fail("Channel creation timed out");
     }
