<?xml version="1.0" encoding="UTF-8"?>
<project xmlns="http://maven.apache.org/POM/4.0.0" xmlns:xsi="http://www.w3.org/2001/XMLSchema-instance" xsi:schemaLocation="http://maven.apache.org/POM/4.0.0 http://maven.apache.org/maven-v4_0_0.xsd">

  <modelVersion>4.0.0</modelVersion>

  <parent>
    <groupId>com.magnet.mmx</groupId>
    <artifactId>mmx-client-root</artifactId>
<<<<<<< HEAD
    <version>2.3.0</version>
=======
    <version>2.5.0</version>
>>>>>>> 9ee4e24f
    <relativePath>../pom.xml</relativePath>
  </parent>

  <packaging>jar</packaging>
  <artifactId>mmx-client-java</artifactId>

  <name>Magnet Messaging Java APIs</name>
  <description>${project.name}</description>
  <dependencies>
    <!--
    <dependency>
      <groupId>com.magnet.max.android</groupId>
      <artifactId>magnet-max-android-sdk</artifactId>
      <version>${project.version}</version>
    </dependency>
    -->
    <dependency>
      <groupId>com.magnet.mmx</groupId>
      <artifactId>mmx-client-common-api</artifactId>
      <version>${project.version}</version>
    </dependency>
    <dependency>
      <groupId>com.magnet.mmx.ext</groupId>
      <artifactId>mmx-smack-core</artifactId>
      <version>4.0.7p3</version>
    </dependency>
    <dependency>
      <groupId>com.magnet.mmx.ext</groupId>
      <artifactId>mmx-smack-tcp</artifactId>
      <version>4.0.7p3</version>
    </dependency>
    <dependency>
      <groupId>com.magnet.mmx.ext</groupId>
      <artifactId>mmx-smack-extensions</artifactId>
      <version>4.0.7p3</version>
    </dependency>
  </dependencies>
    <build>
        <plugins>
            <plugin>
                <artifactId>maven-compiler-plugin</artifactId>
                <configuration>
                    <source>1.7</source>
                    <target>1.7</target>
                </configuration>
            </plugin>
            <plugin>
                <artifactId>maven-shade-plugin</artifactId>
                <version>2.3</version>
                <executions>
                    <execution>
                        <phase>package</phase>
                        <goals>
                            <goal>shade</goal>
                        </goals>
                        <configuration>
                            <shadedArtifactAttached>true</shadedArtifactAttached>
                            <transformers>
                                <transformer implementation="org.apache.maven.plugins.shade.resource.ManifestResourceTransformer">
                                    <mainClass>com.magnet.mmx.j2se.app.TestApp</mainClass>
                                </transformer>
                            </transformers>
                        </configuration>
                    </execution>
                </executions>
            </plugin>
            <plugin>
                <groupId>org.apache.maven.plugins</groupId>
                <artifactId>maven-javadoc-plugin</artifactId>
                <version>2.7</version>
                <configuration>
                    <docletArtifact>
                        <groupId>com.google.doclava</groupId>
                        <artifactId>doclava</artifactId>
                        <version>1.0.5</version>
                    </docletArtifact>
                    <doclet>com.google.doclava.Doclava</doclet>
                    <!--
                      | bootclasspath required by Sun's JVM
                    -->
                    <bootclasspath>${sun.boot.class.path}</bootclasspath>
                    <additionalparam>
                        -quiet
                        -federate JDK http://download.oracle.com/javase/6/docs/api/index.html?
                        -federationxml JDK http://doclava.googlecode.com/svn/static/api/openjdk-6.xml
                        -hdf project.name "${project.name}"
                        -d ${project.build.directory}/apidocs
                        <!--The following has no effect-->
                        <!---subpackages com.magnet.mmx.j2se.client-->
                        <!---exclude com.magnet.mmx.j2se.app.*-->
                    </additionalparam>
                    <useStandardDocletOptions>false</useStandardDocletOptions>
                    <!--
                      | Apple's JVM sometimes requires more memory
                    -->
                    <additionalJOption>-J-Xmx1024m</additionalJOption>
                </configuration>
            </plugin>
        </plugins>
    </build>
</project><|MERGE_RESOLUTION|>--- conflicted
+++ resolved
@@ -6,11 +6,7 @@
   <parent>
     <groupId>com.magnet.mmx</groupId>
     <artifactId>mmx-client-root</artifactId>
-<<<<<<< HEAD
-    <version>2.3.0</version>
-=======
     <version>2.5.0</version>
->>>>>>> 9ee4e24f
     <relativePath>../pom.xml</relativePath>
   </parent>
 
