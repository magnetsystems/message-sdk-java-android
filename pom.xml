--- conflicted
+++ resolved
@@ -4,11 +4,7 @@
   <modelVersion>4.0.0</modelVersion>
 
   <groupId>com.magnet.mmx</groupId>
-<<<<<<< HEAD
-  <version>2.5.0</version>
-=======
   <version>2.7.0</version>
->>>>>>> 5de77ba1
   <packaging>pom</packaging>
   <artifactId>mmx-client-root</artifactId>
 
