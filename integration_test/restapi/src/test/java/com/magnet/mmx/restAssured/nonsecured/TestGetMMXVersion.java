/*   Copyright (c) 2015 Magnet Systems, Inc.
 *
 *  Licensed under the Apache License, Version 2.0 (the "License");
 *  you may not use this file except in compliance with the License.
 *  You may obtain a copy of the License at
 *
 *      http://www.apache.org/licenses/LICENSE-2.0
 *
 *  Unless required by applicable law or agreed to in writing, software
 *  distributed under the License is distributed on an "AS IS" BASIS,
 *  WITHOUT WARRANTIES OR CONDITIONS OF ANY KIND, either express or implied.
 *  See the License for the specific language governing permissions and
 *  limitations under the License.
 */
package com.magnet.mmx.restAssured.nonsecured;

import com.jayway.restassured.RestAssured;
import com.magnet.mmx.restAssured.utils.TestUtils;
import junit.framework.TestCase;
import org.junit.Before;
import org.junit.Test;

import static com.jayway.restassured.RestAssured.given;
import static org.hamcrest.CoreMatchers.equalTo;

public class TestGetMMXVersion extends TestCase{
    @Before
    public void setUp() {
        RestAssured.baseURI = TestUtils.HTTPBaseUrl;
        RestAssured.port = 5220;
        RestAssured.basePath = "/mmxmgmt/api/v1/";
    }

    @Test
    public void test01GetMMXVersion() {
        String response =
                given().log().all().
                        contentType(TestUtils.JSON).
                        headers(TestUtils.toHeaders(TestUtils.mmxApiHeaders)).
                when().
                        get("mmx/version").
                then().
                        statusCode(200).
<<<<<<< HEAD
                        body("version", equalTo("2.0.14")).
=======
                        body("version", equalTo("2.1.0-SNAPSHOT")).
>>>>>>> 1093b957
                        extract().asString();
    }
}<|MERGE_RESOLUTION|>--- conflicted
+++ resolved
@@ -41,11 +41,7 @@
                         get("mmx/version").
                 then().
                         statusCode(200).
-<<<<<<< HEAD
-                        body("version", equalTo("2.0.14")).
-=======
-                        body("version", equalTo("2.1.0-SNAPSHOT")).
->>>>>>> 1093b957
+                        body("version", equalTo("2.1.0")).
                         extract().asString();
     }
 }