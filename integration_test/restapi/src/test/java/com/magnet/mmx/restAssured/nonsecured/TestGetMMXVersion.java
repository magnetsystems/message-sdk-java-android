--- conflicted
+++ resolved
@@ -41,11 +41,7 @@
                         get("mmx/version").
                 then().
                         statusCode(200).
-<<<<<<< HEAD
-                        body("version", equalTo("2.3.0")).
-=======
                         body("version", equalTo("2.5.0")).
->>>>>>> 9ee4e24f
                         extract().asString();
     }
 }