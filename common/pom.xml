--- conflicted
+++ resolved
@@ -6,11 +6,7 @@
   <parent>
     <groupId>com.magnet.mmx</groupId>
     <artifactId>mmx-client-root</artifactId>
-<<<<<<< HEAD
-    <version>1.10.3</version>
-=======
     <version>2.0.14</version>
->>>>>>> bacff5a1
     <relativePath>../pom.xml</relativePath>
   </parent>
 
