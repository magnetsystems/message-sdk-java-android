--- conflicted
+++ resolved
@@ -6,11 +6,7 @@
   <parent>
     <groupId>com.magnet.mmx</groupId>
     <artifactId>mmx-client-root</artifactId>
-<<<<<<< HEAD
-    <version>2.1.0</version>
-=======
     <version>2.3.0</version>
->>>>>>> e5771889
     <relativePath>../pom.xml</relativePath>
   </parent>
 
